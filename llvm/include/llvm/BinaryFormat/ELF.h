//===- llvm/BinaryFormat/ELF.h - ELF constants and structures ---*- C++ -*-===//
//
// Part of the LLVM Project, under the Apache License v2.0 with LLVM Exceptions.
// See https://llvm.org/LICENSE.txt for license information.
// SPDX-License-Identifier: Apache-2.0 WITH LLVM-exception
//
//===----------------------------------------------------------------------===//
//
// This header contains common, non-processor-specific data structures and
// constants for the ELF file format.
//
// The details of the ELF32 bits in this file are largely based on the Tool
// Interface Standard (TIS) Executable and Linking Format (ELF) Specification
// Version 1.2, May 1995. The ELF64 stuff is based on ELF-64 Object File Format
// Version 1.5, Draft 2, May 1998 as well as OpenBSD header files.
//
//===----------------------------------------------------------------------===//

#ifndef LLVM_BINARYFORMAT_ELF_H
#define LLVM_BINARYFORMAT_ELF_H

#include <cstdint>
#include <cstring>

namespace llvm {
namespace ELF {

using Elf32_Addr = uint32_t; // Program address
using Elf32_Off = uint32_t;  // File offset
using Elf32_Half = uint16_t;
using Elf32_Word = uint32_t;
using Elf32_Sword = int32_t;

using Elf64_Addr = uint64_t;
using Elf64_Off = uint64_t;
using Elf64_Half = uint16_t;
using Elf64_Word = uint32_t;
using Elf64_Sword = int32_t;
using Elf64_Xword = uint64_t;
using Elf64_Sxword = int64_t;

// Object file magic string.
static const char ElfMagic[] = {0x7f, 'E', 'L', 'F', '\0'};

// e_ident size and indices.
enum {
  EI_MAG0 = 0,       // File identification index.
  EI_MAG1 = 1,       // File identification index.
  EI_MAG2 = 2,       // File identification index.
  EI_MAG3 = 3,       // File identification index.
  EI_CLASS = 4,      // File class.
  EI_DATA = 5,       // Data encoding.
  EI_VERSION = 6,    // File version.
  EI_OSABI = 7,      // OS/ABI identification.
  EI_ABIVERSION = 8, // ABI version.
  EI_PAD = 9,        // Start of padding bytes.
  EI_NIDENT = 16     // Number of bytes in e_ident.
};

struct Elf32_Ehdr {
  unsigned char e_ident[EI_NIDENT]; // ELF Identification bytes
  Elf32_Half e_type;                // Type of file (see ET_* below)
  Elf32_Half e_machine;   // Required architecture for this file (see EM_*)
  Elf32_Word e_version;   // Must be equal to 1
  Elf32_Addr e_entry;     // Address to jump to in order to start program
  Elf32_Off e_phoff;      // Program header table's file offset, in bytes
  Elf32_Off e_shoff;      // Section header table's file offset, in bytes
  Elf32_Word e_flags;     // Processor-specific flags
  Elf32_Half e_ehsize;    // Size of ELF header, in bytes
  Elf32_Half e_phentsize; // Size of an entry in the program header table
  Elf32_Half e_phnum;     // Number of entries in the program header table
  Elf32_Half e_shentsize; // Size of an entry in the section header table
  Elf32_Half e_shnum;     // Number of entries in the section header table
  Elf32_Half e_shstrndx;  // Sect hdr table index of sect name string table

  bool checkMagic() const {
    return (memcmp(e_ident, ElfMagic, strlen(ElfMagic))) == 0;
  }

  unsigned char getFileClass() const { return e_ident[EI_CLASS]; }
  unsigned char getDataEncoding() const { return e_ident[EI_DATA]; }
};

// 64-bit ELF header. Fields are the same as for ELF32, but with different
// types (see above).
struct Elf64_Ehdr {
  unsigned char e_ident[EI_NIDENT];
  Elf64_Half e_type;
  Elf64_Half e_machine;
  Elf64_Word e_version;
  Elf64_Addr e_entry;
  Elf64_Off e_phoff;
  Elf64_Off e_shoff;
  Elf64_Word e_flags;
  Elf64_Half e_ehsize;
  Elf64_Half e_phentsize;
  Elf64_Half e_phnum;
  Elf64_Half e_shentsize;
  Elf64_Half e_shnum;
  Elf64_Half e_shstrndx;

  bool checkMagic() const {
    return (memcmp(e_ident, ElfMagic, strlen(ElfMagic))) == 0;
  }

  unsigned char getFileClass() const { return e_ident[EI_CLASS]; }
  unsigned char getDataEncoding() const { return e_ident[EI_DATA]; }
};

// File types.
// See current registered ELF types at:
//    http://www.sco.com/developers/gabi/latest/ch4.eheader.html
enum {
  ET_NONE = 0,        // No file type
  ET_REL = 1,         // Relocatable file
  ET_EXEC = 2,        // Executable file
  ET_DYN = 3,         // Shared object file
  ET_CORE = 4,        // Core file
  ET_LOOS = 0xfe00,   // Beginning of operating system-specific codes
  ET_HIOS = 0xfeff,   // Operating system-specific
  ET_LOPROC = 0xff00, // Beginning of processor-specific codes
  ET_HIPROC = 0xffff  // Processor-specific
};

// Versioning
enum { EV_NONE = 0, EV_CURRENT = 1 };

// Machine architectures
// See current registered ELF machine architectures at:
//    http://www.uxsglobal.com/developers/gabi/latest/ch4.eheader.html
enum {
  EM_NONE = 0,           // No machine
  EM_M32 = 1,            // AT&T WE 32100
  EM_SPARC = 2,          // SPARC
  EM_386 = 3,            // Intel 386
  EM_68K = 4,            // Motorola 68000
  EM_88K = 5,            // Motorola 88000
  EM_IAMCU = 6,          // Intel MCU
  EM_860 = 7,            // Intel 80860
  EM_MIPS = 8,           // MIPS R3000
  EM_S370 = 9,           // IBM System/370
  EM_MIPS_RS3_LE = 10,   // MIPS RS3000 Little-endian
  EM_PARISC = 15,        // Hewlett-Packard PA-RISC
  EM_VPP500 = 17,        // Fujitsu VPP500
  EM_SPARC32PLUS = 18,   // Enhanced instruction set SPARC
  EM_960 = 19,           // Intel 80960
  EM_PPC = 20,           // PowerPC
  EM_PPC64 = 21,         // PowerPC64
  EM_S390 = 22,          // IBM System/390
  EM_SPU = 23,           // IBM SPU/SPC
  EM_V800 = 36,          // NEC V800
  EM_FR20 = 37,          // Fujitsu FR20
  EM_RH32 = 38,          // TRW RH-32
  EM_RCE = 39,           // Motorola RCE
  EM_ARM = 40,           // ARM
  EM_ALPHA = 41,         // DEC Alpha
  EM_SH = 42,            // Hitachi SH
  EM_SPARCV9 = 43,       // SPARC V9
  EM_TRICORE = 44,       // Siemens TriCore
  EM_ARC = 45,           // Argonaut RISC Core
  EM_H8_300 = 46,        // Hitachi H8/300
  EM_H8_300H = 47,       // Hitachi H8/300H
  EM_H8S = 48,           // Hitachi H8S
  EM_H8_500 = 49,        // Hitachi H8/500
  EM_IA_64 = 50,         // Intel IA-64 processor architecture
  EM_MIPS_X = 51,        // Stanford MIPS-X
  EM_COLDFIRE = 52,      // Motorola ColdFire
  EM_68HC12 = 53,        // Motorola M68HC12
  EM_MMA = 54,           // Fujitsu MMA Multimedia Accelerator
  EM_PCP = 55,           // Siemens PCP
  EM_NCPU = 56,          // Sony nCPU embedded RISC processor
  EM_NDR1 = 57,          // Denso NDR1 microprocessor
  EM_STARCORE = 58,      // Motorola Star*Core processor
  EM_ME16 = 59,          // Toyota ME16 processor
  EM_ST100 = 60,         // STMicroelectronics ST100 processor
  EM_TINYJ = 61,         // Advanced Logic Corp. TinyJ embedded processor family
  EM_X86_64 = 62,        // AMD x86-64 architecture
  EM_PDSP = 63,          // Sony DSP Processor
  EM_PDP10 = 64,         // Digital Equipment Corp. PDP-10
  EM_PDP11 = 65,         // Digital Equipment Corp. PDP-11
  EM_FX66 = 66,          // Siemens FX66 microcontroller
  EM_ST9PLUS = 67,       // STMicroelectronics ST9+ 8/16 bit microcontroller
  EM_ST7 = 68,           // STMicroelectronics ST7 8-bit microcontroller
  EM_68HC16 = 69,        // Motorola MC68HC16 Microcontroller
  EM_68HC11 = 70,        // Motorola MC68HC11 Microcontroller
  EM_68HC08 = 71,        // Motorola MC68HC08 Microcontroller
  EM_68HC05 = 72,        // Motorola MC68HC05 Microcontroller
  EM_SVX = 73,           // Silicon Graphics SVx
  EM_ST19 = 74,          // STMicroelectronics ST19 8-bit microcontroller
  EM_VAX = 75,           // Digital VAX
  EM_CRIS = 76,          // Axis Communications 32-bit embedded processor
  EM_JAVELIN = 77,       // Infineon Technologies 32-bit embedded processor
  EM_FIREPATH = 78,      // Element 14 64-bit DSP Processor
  EM_ZSP = 79,           // LSI Logic 16-bit DSP Processor
  EM_MMIX = 80,          // Donald Knuth's educational 64-bit processor
  EM_HUANY = 81,         // Harvard University machine-independent object files
  EM_PRISM = 82,         // SiTera Prism
  EM_AVR = 83,           // Atmel AVR 8-bit microcontroller
  EM_FR30 = 84,          // Fujitsu FR30
  EM_D10V = 85,          // Mitsubishi D10V
  EM_D30V = 86,          // Mitsubishi D30V
  EM_V850 = 87,          // NEC v850
  EM_M32R = 88,          // Mitsubishi M32R
  EM_MN10300 = 89,       // Matsushita MN10300
  EM_MN10200 = 90,       // Matsushita MN10200
  EM_PJ = 91,            // picoJava
  EM_OPENRISC = 92,      // OpenRISC 32-bit embedded processor
  EM_ARC_COMPACT = 93,   // ARC International ARCompact processor (old
                         // spelling/synonym: EM_ARC_A5)
  EM_XTENSA = 94,        // Tensilica Xtensa Architecture
  EM_VIDEOCORE = 95,     // Alphamosaic VideoCore processor
  EM_TMM_GPP = 96,       // Thompson Multimedia General Purpose Processor
  EM_NS32K = 97,         // National Semiconductor 32000 series
  EM_TPC = 98,           // Tenor Network TPC processor
  EM_SNP1K = 99,         // Trebia SNP 1000 processor
  EM_ST200 = 100,        // STMicroelectronics (www.st.com) ST200
  EM_IP2K = 101,         // Ubicom IP2xxx microcontroller family
  EM_MAX = 102,          // MAX Processor
  EM_CR = 103,           // National Semiconductor CompactRISC microprocessor
  EM_F2MC16 = 104,       // Fujitsu F2MC16
  EM_MSP430 = 105,       // Texas Instruments embedded microcontroller msp430
  EM_BLACKFIN = 106,     // Analog Devices Blackfin (DSP) processor
  EM_SE_C33 = 107,       // S1C33 Family of Seiko Epson processors
  EM_SEP = 108,          // Sharp embedded microprocessor
  EM_ARCA = 109,         // Arca RISC Microprocessor
  EM_UNICORE = 110,      // Microprocessor series from PKU-Unity Ltd. and MPRC
                         // of Peking University
  EM_EXCESS = 111,       // eXcess: 16/32/64-bit configurable embedded CPU
  EM_DXP = 112,          // Icera Semiconductor Inc. Deep Execution Processor
  EM_ALTERA_NIOS2 = 113, // Altera Nios II soft-core processor
  EM_CRX = 114,          // National Semiconductor CompactRISC CRX
  EM_XGATE = 115,        // Motorola XGATE embedded processor
  EM_C166 = 116,         // Infineon C16x/XC16x processor
  EM_M16C = 117,         // Renesas M16C series microprocessors
  EM_DSPIC30F = 118,     // Microchip Technology dsPIC30F Digital Signal
                         // Controller
  EM_CE = 119,           // Freescale Communication Engine RISC core
  EM_M32C = 120,         // Renesas M32C series microprocessors
  EM_TSK3000 = 131,      // Altium TSK3000 core
  EM_RS08 = 132,         // Freescale RS08 embedded processor
  EM_SHARC = 133,        // Analog Devices SHARC family of 32-bit DSP
                         // processors
  EM_ECOG2 = 134,        // Cyan Technology eCOG2 microprocessor
  EM_SCORE7 = 135,       // Sunplus S+core7 RISC processor
  EM_DSP24 = 136,        // New Japan Radio (NJR) 24-bit DSP Processor
  EM_VIDEOCORE3 = 137,   // Broadcom VideoCore III processor
  EM_LATTICEMICO32 = 138, // RISC processor for Lattice FPGA architecture
  EM_SE_C17 = 139,        // Seiko Epson C17 family
  EM_TI_C6000 = 140,      // The Texas Instruments TMS320C6000 DSP family
  EM_TI_C2000 = 141,      // The Texas Instruments TMS320C2000 DSP family
  EM_TI_C5500 = 142,      // The Texas Instruments TMS320C55x DSP family
  EM_MMDSP_PLUS = 160,    // STMicroelectronics 64bit VLIW Data Signal Processor
  EM_CYPRESS_M8C = 161,   // Cypress M8C microprocessor
  EM_R32C = 162,          // Renesas R32C series microprocessors
  EM_TRIMEDIA = 163,      // NXP Semiconductors TriMedia architecture family
  EM_HEXAGON = 164,       // Qualcomm Hexagon processor
  EM_8051 = 165,          // Intel 8051 and variants
  EM_STXP7X = 166,        // STMicroelectronics STxP7x family of configurable
                          // and extensible RISC processors
  EM_NDS32 = 167,         // Andes Technology compact code size embedded RISC
                          // processor family
  EM_ECOG1 = 168,         // Cyan Technology eCOG1X family
  EM_ECOG1X = 168,        // Cyan Technology eCOG1X family
  EM_MAXQ30 = 169,        // Dallas Semiconductor MAXQ30 Core Micro-controllers
  EM_XIMO16 = 170,        // New Japan Radio (NJR) 16-bit DSP Processor
  EM_MANIK = 171,         // M2000 Reconfigurable RISC Microprocessor
  EM_CRAYNV2 = 172,       // Cray Inc. NV2 vector architecture
  EM_RX = 173,            // Renesas RX family
  EM_METAG = 174,         // Imagination Technologies META processor
                          // architecture
  EM_MCST_ELBRUS = 175,   // MCST Elbrus general purpose hardware architecture
  EM_ECOG16 = 176,        // Cyan Technology eCOG16 family
  EM_CR16 = 177,          // National Semiconductor CompactRISC CR16 16-bit
                          // microprocessor
  EM_ETPU = 178,          // Freescale Extended Time Processing Unit
  EM_SLE9X = 179,         // Infineon Technologies SLE9X core
  EM_L10M = 180,          // Intel L10M
  EM_K10M = 181,          // Intel K10M
  EM_AARCH64 = 183,       // ARM AArch64
  EM_AVR32 = 185,         // Atmel Corporation 32-bit microprocessor family
  EM_STM8 = 186,          // STMicroeletronics STM8 8-bit microcontroller
  EM_TILE64 = 187,        // Tilera TILE64 multicore architecture family
  EM_TILEPRO = 188,       // Tilera TILEPro multicore architecture family
  EM_CUDA = 190,          // NVIDIA CUDA architecture
  EM_TILEGX = 191,        // Tilera TILE-Gx multicore architecture family
  EM_CLOUDSHIELD = 192,   // CloudShield architecture family
  EM_COREA_1ST = 193,     // KIPO-KAIST Core-A 1st generation processor family
  EM_COREA_2ND = 194,     // KIPO-KAIST Core-A 2nd generation processor family
  EM_ARC_COMPACT2 = 195,  // Synopsys ARCompact V2
  EM_OPEN8 = 196,         // Open8 8-bit RISC soft processor core
  EM_RL78 = 197,          // Renesas RL78 family
  EM_VIDEOCORE5 = 198,    // Broadcom VideoCore V processor
  EM_78KOR = 199,         // Renesas 78KOR family
  EM_56800EX = 200,       // Freescale 56800EX Digital Signal Controller (DSC)
  EM_BA1 = 201,           // Beyond BA1 CPU architecture
  EM_BA2 = 202,           // Beyond BA2 CPU architecture
  EM_XCORE = 203,         // XMOS xCORE processor family
  EM_MCHP_PIC = 204,      // Microchip 8-bit PIC(r) family
  EM_INTEL205 = 205,      // Reserved by Intel
  EM_INTEL206 = 206,      // Reserved by Intel
  EM_INTEL207 = 207,      // Reserved by Intel
  EM_INTEL208 = 208,      // Reserved by Intel
  EM_INTEL209 = 209,      // Reserved by Intel
  EM_KM32 = 210,          // KM211 KM32 32-bit processor
  EM_KMX32 = 211,         // KM211 KMX32 32-bit processor
  EM_KMX16 = 212,         // KM211 KMX16 16-bit processor
  EM_KMX8 = 213,          // KM211 KMX8 8-bit processor
  EM_KVARC = 214,         // KM211 KVARC processor
  EM_CDP = 215,           // Paneve CDP architecture family
  EM_COGE = 216,          // Cognitive Smart Memory Processor
  EM_COOL = 217,          // iCelero CoolEngine
  EM_NORC = 218,          // Nanoradio Optimized RISC
  EM_CSR_KALIMBA = 219,   // CSR Kalimba architecture family
  EM_AMDGPU = 224,        // AMD GPU architecture
  EM_RISCV = 243,         // RISC-V
  EM_LANAI = 244,         // Lanai 32-bit processor
  EM_BPF = 247,           // Linux kernel bpf virtual machine
  EM_VE = 251,            // NEC SX-Aurora VE
<<<<<<< HEAD
  EM_CSKY = 252,          // C-SKY 32-bit processor
=======
  EM_PATMOS = 48875       // T-CREST Patmos processor
>>>>>>> 4adab430
};

// Object file classes.
enum {
  ELFCLASSNONE = 0,
  ELFCLASS32 = 1, // 32-bit object file
  ELFCLASS64 = 2  // 64-bit object file
};

// Object file byte orderings.
enum {
  ELFDATANONE = 0, // Invalid data encoding.
  ELFDATA2LSB = 1, // Little-endian object file
  ELFDATA2MSB = 2  // Big-endian object file
};

// OS ABI identification.
enum {
  ELFOSABI_NONE = 0,           // UNIX System V ABI
  ELFOSABI_HPUX = 1,           // HP-UX operating system
  ELFOSABI_NETBSD = 2,         // NetBSD
  ELFOSABI_GNU = 3,            // GNU/Linux
  ELFOSABI_LINUX = 3,          // Historical alias for ELFOSABI_GNU.
  ELFOSABI_HURD = 4,           // GNU/Hurd
  ELFOSABI_SOLARIS = 6,        // Solaris
  ELFOSABI_AIX = 7,            // AIX
  ELFOSABI_IRIX = 8,           // IRIX
  ELFOSABI_FREEBSD = 9,        // FreeBSD
  ELFOSABI_TRU64 = 10,         // TRU64 UNIX
  ELFOSABI_MODESTO = 11,       // Novell Modesto
  ELFOSABI_OPENBSD = 12,       // OpenBSD
  ELFOSABI_OPENVMS = 13,       // OpenVMS
  ELFOSABI_NSK = 14,           // Hewlett-Packard Non-Stop Kernel
  ELFOSABI_AROS = 15,          // AROS
  ELFOSABI_FENIXOS = 16,       // FenixOS
  ELFOSABI_CLOUDABI = 17,      // Nuxi CloudABI
  ELFOSABI_FIRST_ARCH = 64,    // First architecture-specific OS ABI
  ELFOSABI_AMDGPU_HSA = 64,    // AMD HSA runtime
  ELFOSABI_AMDGPU_PAL = 65,    // AMD PAL runtime
  ELFOSABI_AMDGPU_MESA3D = 66, // AMD GCN GPUs (GFX6+) for MESA runtime
  ELFOSABI_ARM = 97,           // ARM
  ELFOSABI_C6000_ELFABI = 64,  // Bare-metal TMS320C6000
  ELFOSABI_C6000_LINUX = 65,   // Linux TMS320C6000
  ELFOSABI_STANDALONE = 255,   // Standalone (embedded) application
  ELFOSABI_LAST_ARCH = 255     // Last Architecture-specific OS ABI
};

// AMDGPU OS ABI Version identification.
enum {
  // ELFABIVERSION_AMDGPU_HSA_V1 does not exist because OS ABI identification
  // was never defined for V1.
  ELFABIVERSION_AMDGPU_HSA_V2 = 0,
  ELFABIVERSION_AMDGPU_HSA_V3 = 1,
};

#define ELF_RELOC(name, value) name = value,

// X86_64 relocations.
enum {
#include "ELFRelocs/x86_64.def"
};

// i386 relocations.
enum {
#include "ELFRelocs/i386.def"
};

// ELF Relocation types for PPC32
enum {
#include "ELFRelocs/PowerPC.def"
};

// Specific e_flags for PPC64
enum {
  // e_flags bits specifying ABI:
  // 1 for original ABI using function descriptors,
  // 2 for revised ABI without function descriptors,
  // 0 for unspecified or not using any features affected by the differences.
  EF_PPC64_ABI = 3
};

// Special values for the st_other field in the symbol table entry for PPC64.
enum {
  STO_PPC64_LOCAL_BIT = 5,
  STO_PPC64_LOCAL_MASK = (7 << STO_PPC64_LOCAL_BIT)
};
static inline int64_t decodePPC64LocalEntryOffset(unsigned Other) {
  unsigned Val = (Other & STO_PPC64_LOCAL_MASK) >> STO_PPC64_LOCAL_BIT;
  return ((1 << Val) >> 2) << 2;
}

// ELF Relocation types for PPC64
enum {
#include "ELFRelocs/PowerPC64.def"
};

// ELF Relocation types for AArch64
enum {
#include "ELFRelocs/AArch64.def"
};

// Special values for the st_other field in the symbol table entry for AArch64.
enum {
  // Symbol may follow different calling convention than base PCS.
  STO_AARCH64_VARIANT_PCS = 0x80
};

// ARM Specific e_flags
enum : unsigned {
  EF_ARM_SOFT_FLOAT = 0x00000200U,     // Legacy pre EABI_VER5
  EF_ARM_ABI_FLOAT_SOFT = 0x00000200U, // EABI_VER5
  EF_ARM_VFP_FLOAT = 0x00000400U,      // Legacy pre EABI_VER5
  EF_ARM_ABI_FLOAT_HARD = 0x00000400U, // EABI_VER5
  EF_ARM_EABI_UNKNOWN = 0x00000000U,
  EF_ARM_EABI_VER1 = 0x01000000U,
  EF_ARM_EABI_VER2 = 0x02000000U,
  EF_ARM_EABI_VER3 = 0x03000000U,
  EF_ARM_EABI_VER4 = 0x04000000U,
  EF_ARM_EABI_VER5 = 0x05000000U,
  EF_ARM_EABIMASK = 0xFF000000U
};

// ELF Relocation types for ARM
enum {
#include "ELFRelocs/ARM.def"
};

// ARC Specific e_flags
enum : unsigned {
  EF_ARC_MACH_MSK = 0x000000ff,
  EF_ARC_OSABI_MSK = 0x00000f00,
  E_ARC_MACH_ARC600 = 0x00000002,
  E_ARC_MACH_ARC601 = 0x00000004,
  E_ARC_MACH_ARC700 = 0x00000003,
  EF_ARC_CPU_ARCV2EM = 0x00000005,
  EF_ARC_CPU_ARCV2HS = 0x00000006,
  E_ARC_OSABI_ORIG = 0x00000000,
  E_ARC_OSABI_V2 = 0x00000200,
  E_ARC_OSABI_V3 = 0x00000300,
  E_ARC_OSABI_V4 = 0x00000400,
  EF_ARC_PIC = 0x00000100
};

// ELF Relocation types for ARC
enum {
#include "ELFRelocs/ARC.def"
};

// AVR specific e_flags
enum : unsigned {
  EF_AVR_ARCH_AVR1 = 1,
  EF_AVR_ARCH_AVR2 = 2,
  EF_AVR_ARCH_AVR25 = 25,
  EF_AVR_ARCH_AVR3 = 3,
  EF_AVR_ARCH_AVR31 = 31,
  EF_AVR_ARCH_AVR35 = 35,
  EF_AVR_ARCH_AVR4 = 4,
  EF_AVR_ARCH_AVR5 = 5,
  EF_AVR_ARCH_AVR51 = 51,
  EF_AVR_ARCH_AVR6 = 6,
  EF_AVR_ARCH_AVRTINY = 100,
  EF_AVR_ARCH_XMEGA1 = 101,
  EF_AVR_ARCH_XMEGA2 = 102,
  EF_AVR_ARCH_XMEGA3 = 103,
  EF_AVR_ARCH_XMEGA4 = 104,
  EF_AVR_ARCH_XMEGA5 = 105,
  EF_AVR_ARCH_XMEGA6 = 106,
  EF_AVR_ARCH_XMEGA7 = 107
};

// ELF Relocation types for AVR
enum {
#include "ELFRelocs/AVR.def"
};

// Patmos relocations.
enum {
  R_PATMOS_NONE       = 0,
  R_PATMOS_CFLI_ABS   = 1,
  R_PATMOS_ALUI_ABS   = 3,
  R_PATMOS_ALUL_ABS   = 5,
  R_PATMOS_MEMB_ABS   = 7,
  R_PATMOS_MEMH_ABS   = 8,
  R_PATMOS_MEMW_ABS   = 9,
  R_PATMOS_ABS_32     = 10,
  R_PATMOS_CFLI_PCREL = 12
};

// Patmos symbol types.
enum {
  // processor-specific symbol type: 13-15

  // Code region cache-able by the method cache. this is similar to STT_FUNC, 
  // but is intended for sub-sets of functions and not entire functions.
  STT_CODE = 13
};

// Mips Specific e_flags
enum : unsigned {
  EF_MIPS_NOREORDER = 0x00000001, // Don't reorder instructions
  EF_MIPS_PIC = 0x00000002,       // Position independent code
  EF_MIPS_CPIC = 0x00000004,      // Call object with Position independent code
  EF_MIPS_ABI2 = 0x00000020,      // File uses N32 ABI
  EF_MIPS_32BITMODE = 0x00000100, // Code compiled for a 64-bit machine
                                  // in 32-bit mode
  EF_MIPS_FP64 = 0x00000200,      // Code compiled for a 32-bit machine
                                  // but uses 64-bit FP registers
  EF_MIPS_NAN2008 = 0x00000400,   // Uses IEE 754-2008 NaN encoding

  // ABI flags
  EF_MIPS_ABI_O32 = 0x00001000, // This file follows the first MIPS 32 bit ABI
  EF_MIPS_ABI_O64 = 0x00002000, // O32 ABI extended for 64-bit architecture.
  EF_MIPS_ABI_EABI32 = 0x00003000, // EABI in 32 bit mode.
  EF_MIPS_ABI_EABI64 = 0x00004000, // EABI in 64 bit mode.
  EF_MIPS_ABI = 0x0000f000,        // Mask for selecting EF_MIPS_ABI_ variant.

  // MIPS machine variant
  EF_MIPS_MACH_NONE = 0x00000000,    // A standard MIPS implementation.
  EF_MIPS_MACH_3900 = 0x00810000,    // Toshiba R3900
  EF_MIPS_MACH_4010 = 0x00820000,    // LSI R4010
  EF_MIPS_MACH_4100 = 0x00830000,    // NEC VR4100
  EF_MIPS_MACH_4650 = 0x00850000,    // MIPS R4650
  EF_MIPS_MACH_4120 = 0x00870000,    // NEC VR4120
  EF_MIPS_MACH_4111 = 0x00880000,    // NEC VR4111/VR4181
  EF_MIPS_MACH_SB1 = 0x008a0000,     // Broadcom SB-1
  EF_MIPS_MACH_OCTEON = 0x008b0000,  // Cavium Networks Octeon
  EF_MIPS_MACH_XLR = 0x008c0000,     // RMI Xlr
  EF_MIPS_MACH_OCTEON2 = 0x008d0000, // Cavium Networks Octeon2
  EF_MIPS_MACH_OCTEON3 = 0x008e0000, // Cavium Networks Octeon3
  EF_MIPS_MACH_5400 = 0x00910000,    // NEC VR5400
  EF_MIPS_MACH_5900 = 0x00920000,    // MIPS R5900
  EF_MIPS_MACH_5500 = 0x00980000,    // NEC VR5500
  EF_MIPS_MACH_9000 = 0x00990000,    // Unknown
  EF_MIPS_MACH_LS2E = 0x00a00000,    // ST Microelectronics Loongson 2E
  EF_MIPS_MACH_LS2F = 0x00a10000,    // ST Microelectronics Loongson 2F
  EF_MIPS_MACH_LS3A = 0x00a20000,    // Loongson 3A
  EF_MIPS_MACH = 0x00ff0000,         // EF_MIPS_MACH_xxx selection mask

  // ARCH_ASE
  EF_MIPS_MICROMIPS = 0x02000000,     // microMIPS
  EF_MIPS_ARCH_ASE_M16 = 0x04000000,  // Has Mips-16 ISA extensions
  EF_MIPS_ARCH_ASE_MDMX = 0x08000000, // Has MDMX multimedia extensions
  EF_MIPS_ARCH_ASE = 0x0f000000,      // Mask for EF_MIPS_ARCH_ASE_xxx flags

  // ARCH
  EF_MIPS_ARCH_1 = 0x00000000,    // MIPS1 instruction set
  EF_MIPS_ARCH_2 = 0x10000000,    // MIPS2 instruction set
  EF_MIPS_ARCH_3 = 0x20000000,    // MIPS3 instruction set
  EF_MIPS_ARCH_4 = 0x30000000,    // MIPS4 instruction set
  EF_MIPS_ARCH_5 = 0x40000000,    // MIPS5 instruction set
  EF_MIPS_ARCH_32 = 0x50000000,   // MIPS32 instruction set per linux not elf.h
  EF_MIPS_ARCH_64 = 0x60000000,   // MIPS64 instruction set per linux not elf.h
  EF_MIPS_ARCH_32R2 = 0x70000000, // mips32r2, mips32r3, mips32r5
  EF_MIPS_ARCH_64R2 = 0x80000000, // mips64r2, mips64r3, mips64r5
  EF_MIPS_ARCH_32R6 = 0x90000000, // mips32r6
  EF_MIPS_ARCH_64R6 = 0xa0000000, // mips64r6
  EF_MIPS_ARCH = 0xf0000000       // Mask for applying EF_MIPS_ARCH_ variant
};

// ELF Relocation types for Mips
enum {
#include "ELFRelocs/Mips.def"
};

// Special values for the st_other field in the symbol table entry for MIPS.
enum {
  STO_MIPS_OPTIONAL = 0x04,  // Symbol whose definition is optional
  STO_MIPS_PLT = 0x08,       // PLT entry related dynamic table record
  STO_MIPS_PIC = 0x20,       // PIC func in an object mixes PIC/non-PIC
  STO_MIPS_MICROMIPS = 0x80, // MIPS Specific ISA for MicroMips
  STO_MIPS_MIPS16 = 0xf0     // MIPS Specific ISA for Mips16
};

// .MIPS.options section descriptor kinds
enum {
  ODK_NULL = 0,       // Undefined
  ODK_REGINFO = 1,    // Register usage information
  ODK_EXCEPTIONS = 2, // Exception processing options
  ODK_PAD = 3,        // Section padding options
  ODK_HWPATCH = 4,    // Hardware patches applied
  ODK_FILL = 5,       // Linker fill value
  ODK_TAGS = 6,       // Space for tool identification
  ODK_HWAND = 7,      // Hardware AND patches applied
  ODK_HWOR = 8,       // Hardware OR patches applied
  ODK_GP_GROUP = 9,   // GP group to use for text/data sections
  ODK_IDENT = 10,     // ID information
  ODK_PAGESIZE = 11   // Page size information
};

// Hexagon-specific e_flags
enum {
  // Object processor version flags, bits[11:0]
  EF_HEXAGON_MACH_V2 = 0x00000001,   // Hexagon V2
  EF_HEXAGON_MACH_V3 = 0x00000002,   // Hexagon V3
  EF_HEXAGON_MACH_V4 = 0x00000003,   // Hexagon V4
  EF_HEXAGON_MACH_V5 = 0x00000004,   // Hexagon V5
  EF_HEXAGON_MACH_V55 = 0x00000005,  // Hexagon V55
  EF_HEXAGON_MACH_V60 = 0x00000060,  // Hexagon V60
  EF_HEXAGON_MACH_V62 = 0x00000062,  // Hexagon V62
  EF_HEXAGON_MACH_V65 = 0x00000065,  // Hexagon V65
  EF_HEXAGON_MACH_V66 = 0x00000066,  // Hexagon V66
  EF_HEXAGON_MACH_V67 = 0x00000067,  // Hexagon V67
  EF_HEXAGON_MACH_V67T = 0x00008067, // Hexagon V67T

  // Highest ISA version flags
  EF_HEXAGON_ISA_MACH = 0x00000000, // Same as specified in bits[11:0]
                                    // of e_flags
  EF_HEXAGON_ISA_V2 = 0x00000010,   // Hexagon V2 ISA
  EF_HEXAGON_ISA_V3 = 0x00000020,   // Hexagon V3 ISA
  EF_HEXAGON_ISA_V4 = 0x00000030,   // Hexagon V4 ISA
  EF_HEXAGON_ISA_V5 = 0x00000040,   // Hexagon V5 ISA
  EF_HEXAGON_ISA_V55 = 0x00000050,  // Hexagon V55 ISA
  EF_HEXAGON_ISA_V60 = 0x00000060,  // Hexagon V60 ISA
  EF_HEXAGON_ISA_V62 = 0x00000062,  // Hexagon V62 ISA
  EF_HEXAGON_ISA_V65 = 0x00000065,  // Hexagon V65 ISA
  EF_HEXAGON_ISA_V66 = 0x00000066,  // Hexagon V66 ISA
  EF_HEXAGON_ISA_V67 = 0x00000067,  // Hexagon V67 ISA
};

// Hexagon-specific section indexes for common small data
enum {
  SHN_HEXAGON_SCOMMON = 0xff00,   // Other access sizes
  SHN_HEXAGON_SCOMMON_1 = 0xff01, // Byte-sized access
  SHN_HEXAGON_SCOMMON_2 = 0xff02, // Half-word-sized access
  SHN_HEXAGON_SCOMMON_4 = 0xff03, // Word-sized access
  SHN_HEXAGON_SCOMMON_8 = 0xff04  // Double-word-size access
};

// ELF Relocation types for Hexagon
enum {
#include "ELFRelocs/Hexagon.def"
};

// ELF Relocation type for Lanai.
enum {
#include "ELFRelocs/Lanai.def"
};

// RISCV Specific e_flags
enum : unsigned {
  EF_RISCV_RVC = 0x0001,
  EF_RISCV_FLOAT_ABI = 0x0006,
  EF_RISCV_FLOAT_ABI_SOFT = 0x0000,
  EF_RISCV_FLOAT_ABI_SINGLE = 0x0002,
  EF_RISCV_FLOAT_ABI_DOUBLE = 0x0004,
  EF_RISCV_FLOAT_ABI_QUAD = 0x0006,
  EF_RISCV_RVE = 0x0008
};

// ELF Relocation types for RISC-V
enum {
#include "ELFRelocs/RISCV.def"
};

// ELF Relocation types for S390/zSeries
enum {
#include "ELFRelocs/SystemZ.def"
};

// ELF Relocation type for Sparc.
enum {
#include "ELFRelocs/Sparc.def"
};

// AMDGPU specific e_flags.
enum : unsigned {
  // Processor selection mask for EF_AMDGPU_MACH_* values.
  EF_AMDGPU_MACH = 0x0ff,

  // Not specified processor.
  EF_AMDGPU_MACH_NONE = 0x000,

  // R600-based processors.

  // Radeon HD 2000/3000 Series (R600).
  EF_AMDGPU_MACH_R600_R600 = 0x001,
  EF_AMDGPU_MACH_R600_R630 = 0x002,
  EF_AMDGPU_MACH_R600_RS880 = 0x003,
  EF_AMDGPU_MACH_R600_RV670 = 0x004,
  // Radeon HD 4000 Series (R700).
  EF_AMDGPU_MACH_R600_RV710 = 0x005,
  EF_AMDGPU_MACH_R600_RV730 = 0x006,
  EF_AMDGPU_MACH_R600_RV770 = 0x007,
  // Radeon HD 5000 Series (Evergreen).
  EF_AMDGPU_MACH_R600_CEDAR = 0x008,
  EF_AMDGPU_MACH_R600_CYPRESS = 0x009,
  EF_AMDGPU_MACH_R600_JUNIPER = 0x00a,
  EF_AMDGPU_MACH_R600_REDWOOD = 0x00b,
  EF_AMDGPU_MACH_R600_SUMO = 0x00c,
  // Radeon HD 6000 Series (Northern Islands).
  EF_AMDGPU_MACH_R600_BARTS = 0x00d,
  EF_AMDGPU_MACH_R600_CAICOS = 0x00e,
  EF_AMDGPU_MACH_R600_CAYMAN = 0x00f,
  EF_AMDGPU_MACH_R600_TURKS = 0x010,

  // Reserved for R600-based processors.
  EF_AMDGPU_MACH_R600_RESERVED_FIRST = 0x011,
  EF_AMDGPU_MACH_R600_RESERVED_LAST = 0x01f,

  // First/last R600-based processors.
  EF_AMDGPU_MACH_R600_FIRST = EF_AMDGPU_MACH_R600_R600,
  EF_AMDGPU_MACH_R600_LAST = EF_AMDGPU_MACH_R600_TURKS,

  // AMDGCN-based processors.
  EF_AMDGPU_MACH_AMDGCN_GFX600        = 0x020,
  EF_AMDGPU_MACH_AMDGCN_GFX601        = 0x021,
  EF_AMDGPU_MACH_AMDGCN_GFX700        = 0x022,
  EF_AMDGPU_MACH_AMDGCN_GFX701        = 0x023,
  EF_AMDGPU_MACH_AMDGCN_GFX702        = 0x024,
  EF_AMDGPU_MACH_AMDGCN_GFX703        = 0x025,
  EF_AMDGPU_MACH_AMDGCN_GFX704        = 0x026,
  EF_AMDGPU_MACH_AMDGCN_RESERVED_0X27 = 0x027,
  EF_AMDGPU_MACH_AMDGCN_GFX801        = 0x028,
  EF_AMDGPU_MACH_AMDGCN_GFX802        = 0x029,
  EF_AMDGPU_MACH_AMDGCN_GFX803        = 0x02a,
  EF_AMDGPU_MACH_AMDGCN_GFX810        = 0x02b,
  EF_AMDGPU_MACH_AMDGCN_GFX900        = 0x02c,
  EF_AMDGPU_MACH_AMDGCN_GFX902        = 0x02d,
  EF_AMDGPU_MACH_AMDGCN_GFX904        = 0x02e,
  EF_AMDGPU_MACH_AMDGCN_GFX906        = 0x02f,
  EF_AMDGPU_MACH_AMDGCN_GFX908        = 0x030,
  EF_AMDGPU_MACH_AMDGCN_GFX909        = 0x031,
  EF_AMDGPU_MACH_AMDGCN_GFX90C        = 0x032,
  EF_AMDGPU_MACH_AMDGCN_GFX1010       = 0x033,
  EF_AMDGPU_MACH_AMDGCN_GFX1011       = 0x034,
  EF_AMDGPU_MACH_AMDGCN_GFX1012       = 0x035,
  EF_AMDGPU_MACH_AMDGCN_GFX1030       = 0x036,
  EF_AMDGPU_MACH_AMDGCN_GFX1031       = 0x037,
  EF_AMDGPU_MACH_AMDGCN_GFX1032       = 0x038,
  EF_AMDGPU_MACH_AMDGCN_GFX1033       = 0x039,
  EF_AMDGPU_MACH_AMDGCN_GFX602        = 0x03a,
  EF_AMDGPU_MACH_AMDGCN_GFX705        = 0x03b,
  EF_AMDGPU_MACH_AMDGCN_GFX805        = 0x03c,

  // First/last AMDGCN-based processors.
  EF_AMDGPU_MACH_AMDGCN_FIRST = EF_AMDGPU_MACH_AMDGCN_GFX600,
  EF_AMDGPU_MACH_AMDGCN_LAST = EF_AMDGPU_MACH_AMDGCN_GFX805,

  // Indicates if the "xnack" target feature is enabled for all code contained
  // in the object.
  EF_AMDGPU_XNACK = 0x100,
  // Indicates if the "sram-ecc" target feature is enabled for all code
  // contained in the object.
  EF_AMDGPU_SRAM_ECC = 0x200,
};

// ELF Relocation types for AMDGPU
enum {
#include "ELFRelocs/AMDGPU.def"
};

// ELF Relocation types for BPF
enum {
#include "ELFRelocs/BPF.def"
};

// MSP430 specific e_flags
enum : unsigned {
  EF_MSP430_MACH_MSP430x11 = 11,
  EF_MSP430_MACH_MSP430x11x1 = 110,
  EF_MSP430_MACH_MSP430x12 = 12,
  EF_MSP430_MACH_MSP430x13 = 13,
  EF_MSP430_MACH_MSP430x14 = 14,
  EF_MSP430_MACH_MSP430x15 = 15,
  EF_MSP430_MACH_MSP430x16 = 16,
  EF_MSP430_MACH_MSP430x20 = 20,
  EF_MSP430_MACH_MSP430x22 = 22,
  EF_MSP430_MACH_MSP430x23 = 23,
  EF_MSP430_MACH_MSP430x24 = 24,
  EF_MSP430_MACH_MSP430x26 = 26,
  EF_MSP430_MACH_MSP430x31 = 31,
  EF_MSP430_MACH_MSP430x32 = 32,
  EF_MSP430_MACH_MSP430x33 = 33,
  EF_MSP430_MACH_MSP430x41 = 41,
  EF_MSP430_MACH_MSP430x42 = 42,
  EF_MSP430_MACH_MSP430x43 = 43,
  EF_MSP430_MACH_MSP430x44 = 44,
  EF_MSP430_MACH_MSP430X = 45,
  EF_MSP430_MACH_MSP430x46 = 46,
  EF_MSP430_MACH_MSP430x47 = 47,
  EF_MSP430_MACH_MSP430x54 = 54,
};

// ELF Relocation types for MSP430
enum {
#include "ELFRelocs/MSP430.def"
};

// ELF Relocation type for VE.
enum {
#include "ELFRelocs/VE.def"
};


// ELF Relocation types for CSKY
enum {
#include "ELFRelocs/CSKY.def"
};

#undef ELF_RELOC

// Section header.
struct Elf32_Shdr {
  Elf32_Word sh_name;      // Section name (index into string table)
  Elf32_Word sh_type;      // Section type (SHT_*)
  Elf32_Word sh_flags;     // Section flags (SHF_*)
  Elf32_Addr sh_addr;      // Address where section is to be loaded
  Elf32_Off sh_offset;     // File offset of section data, in bytes
  Elf32_Word sh_size;      // Size of section, in bytes
  Elf32_Word sh_link;      // Section type-specific header table index link
  Elf32_Word sh_info;      // Section type-specific extra information
  Elf32_Word sh_addralign; // Section address alignment
  Elf32_Word sh_entsize;   // Size of records contained within the section
};

// Section header for ELF64 - same fields as ELF32, different types.
struct Elf64_Shdr {
  Elf64_Word sh_name;
  Elf64_Word sh_type;
  Elf64_Xword sh_flags;
  Elf64_Addr sh_addr;
  Elf64_Off sh_offset;
  Elf64_Xword sh_size;
  Elf64_Word sh_link;
  Elf64_Word sh_info;
  Elf64_Xword sh_addralign;
  Elf64_Xword sh_entsize;
};

// Special section indices.
enum {
  SHN_UNDEF = 0,          // Undefined, missing, irrelevant, or meaningless
  SHN_LORESERVE = 0xff00, // Lowest reserved index
  SHN_LOPROC = 0xff00,    // Lowest processor-specific index
  SHN_HIPROC = 0xff1f,    // Highest processor-specific index
  SHN_LOOS = 0xff20,      // Lowest operating system-specific index
  SHN_HIOS = 0xff3f,      // Highest operating system-specific index
  SHN_ABS = 0xfff1,       // Symbol has absolute value; does not need relocation
  SHN_COMMON = 0xfff2,    // FORTRAN COMMON or C external global variables
  SHN_XINDEX = 0xffff,    // Mark that the index is >= SHN_LORESERVE
  SHN_HIRESERVE = 0xffff  // Highest reserved index
};

// Section types.
enum : unsigned {
  SHT_NULL = 0,           // No associated section (inactive entry).
  SHT_PROGBITS = 1,       // Program-defined contents.
  SHT_SYMTAB = 2,         // Symbol table.
  SHT_STRTAB = 3,         // String table.
  SHT_RELA = 4,           // Relocation entries; explicit addends.
  SHT_HASH = 5,           // Symbol hash table.
  SHT_DYNAMIC = 6,        // Information for dynamic linking.
  SHT_NOTE = 7,           // Information about the file.
  SHT_NOBITS = 8,         // Data occupies no space in the file.
  SHT_REL = 9,            // Relocation entries; no explicit addends.
  SHT_SHLIB = 10,         // Reserved.
  SHT_DYNSYM = 11,        // Symbol table.
  SHT_INIT_ARRAY = 14,    // Pointers to initialization functions.
  SHT_FINI_ARRAY = 15,    // Pointers to termination functions.
  SHT_PREINIT_ARRAY = 16, // Pointers to pre-init functions.
  SHT_GROUP = 17,         // Section group.
  SHT_SYMTAB_SHNDX = 18,  // Indices for SHN_XINDEX entries.
  // Experimental support for SHT_RELR sections. For details, see proposal
  // at https://groups.google.com/forum/#!topic/generic-abi/bX460iggiKg
  SHT_RELR = 19,         // Relocation entries; only offsets.
  SHT_LOOS = 0x60000000, // Lowest operating system-specific type.
  // Android packed relocation section types.
  // https://android.googlesource.com/platform/bionic/+/6f12bfece5dcc01325e0abba56a46b1bcf991c69/tools/relocation_packer/src/elf_file.cc#37
  SHT_ANDROID_REL = 0x60000001,
  SHT_ANDROID_RELA = 0x60000002,
  SHT_LLVM_ODRTAB = 0x6fff4c00,             // LLVM ODR table.
  SHT_LLVM_LINKER_OPTIONS = 0x6fff4c01,     // LLVM Linker Options.
  SHT_LLVM_CALL_GRAPH_PROFILE = 0x6fff4c02, // LLVM Call Graph Profile.
  SHT_LLVM_ADDRSIG = 0x6fff4c03, // List of address-significant symbols
                                 // for safe ICF.
  SHT_LLVM_DEPENDENT_LIBRARIES =
      0x6fff4c04,                    // LLVM Dependent Library Specifiers.
  SHT_LLVM_SYMPART = 0x6fff4c05,     // Symbol partition specification.
  SHT_LLVM_PART_EHDR = 0x6fff4c06,   // ELF header for loadable partition.
  SHT_LLVM_PART_PHDR = 0x6fff4c07,   // Phdrs for loadable partition.
  SHT_LLVM_BB_ADDR_MAP = 0x6fff4c08, // LLVM Basic Block Address Map.
  // Android's experimental support for SHT_RELR sections.
  // https://android.googlesource.com/platform/bionic/+/b7feec74547f84559a1467aca02708ff61346d2a/libc/include/elf.h#512
  SHT_ANDROID_RELR = 0x6fffff00,   // Relocation entries; only offsets.
  SHT_GNU_ATTRIBUTES = 0x6ffffff5, // Object attributes.
  SHT_GNU_HASH = 0x6ffffff6,       // GNU-style hash table.
  SHT_GNU_verdef = 0x6ffffffd,     // GNU version definitions.
  SHT_GNU_verneed = 0x6ffffffe,    // GNU version references.
  SHT_GNU_versym = 0x6fffffff,     // GNU symbol versions table.
  SHT_HIOS = 0x6fffffff,           // Highest operating system-specific type.
  SHT_LOPROC = 0x70000000,         // Lowest processor arch-specific type.
  // Fixme: All this is duplicated in MCSectionELF. Why??
  // Exception Index table
  SHT_ARM_EXIDX = 0x70000001U,
  // BPABI DLL dynamic linking pre-emption map
  SHT_ARM_PREEMPTMAP = 0x70000002U,
  //  Object file compatibility attributes
  SHT_ARM_ATTRIBUTES = 0x70000003U,
  SHT_ARM_DEBUGOVERLAY = 0x70000004U,
  SHT_ARM_OVERLAYSECTION = 0x70000005U,
  SHT_HEX_ORDERED = 0x70000000,   // Link editor is to sort the entries in
                                  // this section based on their sizes
  SHT_X86_64_UNWIND = 0x70000001, // Unwind information

  SHT_MIPS_REGINFO = 0x70000006,  // Register usage information
  SHT_MIPS_OPTIONS = 0x7000000d,  // General options
  SHT_MIPS_DWARF = 0x7000001e,    // DWARF debugging section.
  SHT_MIPS_ABIFLAGS = 0x7000002a, // ABI information.

  SHT_MSP430_ATTRIBUTES = 0x70000003U,

  SHT_RISCV_ATTRIBUTES = 0x70000003U,

  SHT_HIPROC = 0x7fffffff, // Highest processor arch-specific type.
  SHT_LOUSER = 0x80000000, // Lowest type reserved for applications.
  SHT_HIUSER = 0xffffffff  // Highest type reserved for applications.
};

// Section flags.
enum : unsigned {
  // Section data should be writable during execution.
  SHF_WRITE = 0x1,

  // Section occupies memory during program execution.
  SHF_ALLOC = 0x2,

  // Section contains executable machine instructions.
  SHF_EXECINSTR = 0x4,

  // The data in this section may be merged.
  SHF_MERGE = 0x10,

  // The data in this section is null-terminated strings.
  SHF_STRINGS = 0x20,

  // A field in this section holds a section header table index.
  SHF_INFO_LINK = 0x40U,

  // Adds special ordering requirements for link editors.
  SHF_LINK_ORDER = 0x80U,

  // This section requires special OS-specific processing to avoid incorrect
  // behavior.
  SHF_OS_NONCONFORMING = 0x100U,

  // This section is a member of a section group.
  SHF_GROUP = 0x200U,

  // This section holds Thread-Local Storage.
  SHF_TLS = 0x400U,

  // Identifies a section containing compressed data.
  SHF_COMPRESSED = 0x800U,

  // This section is excluded from the final executable or shared library.
  SHF_EXCLUDE = 0x80000000U,

  // Start of target-specific flags.

  SHF_MASKOS = 0x0ff00000,

  // Bits indicating processor-specific flags.
  SHF_MASKPROC = 0xf0000000,

  /// All sections with the "d" flag are grouped together by the linker to form
  /// the data section and the dp register is set to the start of the section by
  /// the boot code.
  XCORE_SHF_DP_SECTION = 0x10000000,

  /// All sections with the "c" flag are grouped together by the linker to form
  /// the constant pool and the cp register is set to the start of the constant
  /// pool by the boot code.
  XCORE_SHF_CP_SECTION = 0x20000000,

  // If an object file section does not have this flag set, then it may not hold
  // more than 2GB and can be freely referred to in objects using smaller code
  // models. Otherwise, only objects using larger code models can refer to them.
  // For example, a medium code model object can refer to data in a section that
  // sets this flag besides being able to refer to data in a section that does
  // not set it; likewise, a small code model object can refer only to code in a
  // section that does not set this flag.
  SHF_X86_64_LARGE = 0x10000000,

  // All sections with the GPREL flag are grouped into a global data area
  // for faster accesses
  SHF_HEX_GPREL = 0x10000000,

  // Section contains text/data which may be replicated in other sections.
  // Linker must retain only one copy.
  SHF_MIPS_NODUPES = 0x01000000,

  // Linker must generate implicit hidden weak names.
  SHF_MIPS_NAMES = 0x02000000,

  // Section data local to process.
  SHF_MIPS_LOCAL = 0x04000000,

  // Do not strip this section.
  SHF_MIPS_NOSTRIP = 0x08000000,

  // Section must be part of global data area.
  SHF_MIPS_GPREL = 0x10000000,

  // This section should be merged.
  SHF_MIPS_MERGE = 0x20000000,

  // Address size to be inferred from section entry size.
  SHF_MIPS_ADDR = 0x40000000,

  // Section data is string data by default.
  SHF_MIPS_STRING = 0x80000000,

  // Make code section unreadable when in execute-only mode
  SHF_ARM_PURECODE = 0x20000000
};

// Section Group Flags
enum : unsigned {
  GRP_COMDAT = 0x1,
  GRP_MASKOS = 0x0ff00000,
  GRP_MASKPROC = 0xf0000000
};

// Symbol table entries for ELF32.
struct Elf32_Sym {
  Elf32_Word st_name;     // Symbol name (index into string table)
  Elf32_Addr st_value;    // Value or address associated with the symbol
  Elf32_Word st_size;     // Size of the symbol
  unsigned char st_info;  // Symbol's type and binding attributes
  unsigned char st_other; // Must be zero; reserved
  Elf32_Half st_shndx;    // Which section (header table index) it's defined in

  // These accessors and mutators correspond to the ELF32_ST_BIND,
  // ELF32_ST_TYPE, and ELF32_ST_INFO macros defined in the ELF specification:
  unsigned char getBinding() const { return st_info >> 4; }
  unsigned char getType() const { return st_info & 0x0f; }
  void setBinding(unsigned char b) { setBindingAndType(b, getType()); }
  void setType(unsigned char t) { setBindingAndType(getBinding(), t); }
  void setBindingAndType(unsigned char b, unsigned char t) {
    st_info = (b << 4) + (t & 0x0f);
  }
};

// Symbol table entries for ELF64.
struct Elf64_Sym {
  Elf64_Word st_name;     // Symbol name (index into string table)
  unsigned char st_info;  // Symbol's type and binding attributes
  unsigned char st_other; // Must be zero; reserved
  Elf64_Half st_shndx;    // Which section (header tbl index) it's defined in
  Elf64_Addr st_value;    // Value or address associated with the symbol
  Elf64_Xword st_size;    // Size of the symbol

  // These accessors and mutators are identical to those defined for ELF32
  // symbol table entries.
  unsigned char getBinding() const { return st_info >> 4; }
  unsigned char getType() const { return st_info & 0x0f; }
  void setBinding(unsigned char b) { setBindingAndType(b, getType()); }
  void setType(unsigned char t) { setBindingAndType(getBinding(), t); }
  void setBindingAndType(unsigned char b, unsigned char t) {
    st_info = (b << 4) + (t & 0x0f);
  }
};

// The size (in bytes) of symbol table entries.
enum {
  SYMENTRY_SIZE32 = 16, // 32-bit symbol entry size
  SYMENTRY_SIZE64 = 24  // 64-bit symbol entry size.
};

// Symbol bindings.
enum {
  STB_LOCAL = 0,  // Local symbol, not visible outside obj file containing def
  STB_GLOBAL = 1, // Global symbol, visible to all object files being combined
  STB_WEAK = 2,   // Weak symbol, like global but lower-precedence
  STB_GNU_UNIQUE = 10,
  STB_LOOS = 10,   // Lowest operating system-specific binding type
  STB_HIOS = 12,   // Highest operating system-specific binding type
  STB_LOPROC = 13, // Lowest processor-specific binding type
  STB_HIPROC = 15  // Highest processor-specific binding type
};

// Symbol types.
enum {
  STT_NOTYPE = 0,     // Symbol's type is not specified
  STT_OBJECT = 1,     // Symbol is a data object (variable, array, etc.)
  STT_FUNC = 2,       // Symbol is executable code (function, etc.)
  STT_SECTION = 3,    // Symbol refers to a section
  STT_FILE = 4,       // Local, absolute symbol that refers to a file
  STT_COMMON = 5,     // An uninitialized common block
  STT_TLS = 6,        // Thread local data object
  STT_GNU_IFUNC = 10, // GNU indirect function
  STT_LOOS = 10,      // Lowest operating system-specific symbol type
  STT_HIOS = 12,      // Highest operating system-specific symbol type
  STT_LOPROC = 13,    // Lowest processor-specific symbol type
  STT_HIPROC = 15,    // Highest processor-specific symbol type

  // AMDGPU symbol types
  STT_AMDGPU_HSA_KERNEL = 10
};

enum {
  STV_DEFAULT = 0,  // Visibility is specified by binding type
  STV_INTERNAL = 1, // Defined by processor supplements
  STV_HIDDEN = 2,   // Not visible to other components
  STV_PROTECTED = 3 // Visible in other components but not preemptable
};

// Symbol number.
enum { STN_UNDEF = 0 };

// Special relocation symbols used in the MIPS64 ELF relocation entries
enum {
  RSS_UNDEF = 0, // None
  RSS_GP = 1,    // Value of gp
  RSS_GP0 = 2,   // Value of gp used to create object being relocated
  RSS_LOC = 3    // Address of location being relocated
};

// Relocation entry, without explicit addend.
struct Elf32_Rel {
  Elf32_Addr r_offset; // Location (file byte offset, or program virtual addr)
  Elf32_Word r_info;   // Symbol table index and type of relocation to apply

  // These accessors and mutators correspond to the ELF32_R_SYM, ELF32_R_TYPE,
  // and ELF32_R_INFO macros defined in the ELF specification:
  Elf32_Word getSymbol() const { return (r_info >> 8); }
  unsigned char getType() const { return (unsigned char)(r_info & 0x0ff); }
  void setSymbol(Elf32_Word s) { setSymbolAndType(s, getType()); }
  void setType(unsigned char t) { setSymbolAndType(getSymbol(), t); }
  void setSymbolAndType(Elf32_Word s, unsigned char t) {
    r_info = (s << 8) + t;
  }
};

// Relocation entry with explicit addend.
struct Elf32_Rela {
  Elf32_Addr r_offset;  // Location (file byte offset, or program virtual addr)
  Elf32_Word r_info;    // Symbol table index and type of relocation to apply
  Elf32_Sword r_addend; // Compute value for relocatable field by adding this

  // These accessors and mutators correspond to the ELF32_R_SYM, ELF32_R_TYPE,
  // and ELF32_R_INFO macros defined in the ELF specification:
  Elf32_Word getSymbol() const { return (r_info >> 8); }
  unsigned char getType() const { return (unsigned char)(r_info & 0x0ff); }
  void setSymbol(Elf32_Word s) { setSymbolAndType(s, getType()); }
  void setType(unsigned char t) { setSymbolAndType(getSymbol(), t); }
  void setSymbolAndType(Elf32_Word s, unsigned char t) {
    r_info = (s << 8) + t;
  }
};

// Relocation entry without explicit addend or info (relative relocations only).
typedef Elf32_Word Elf32_Relr; // offset/bitmap for relative relocations

// Relocation entry, without explicit addend.
struct Elf64_Rel {
  Elf64_Addr r_offset; // Location (file byte offset, or program virtual addr).
  Elf64_Xword r_info;  // Symbol table index and type of relocation to apply.

  // These accessors and mutators correspond to the ELF64_R_SYM, ELF64_R_TYPE,
  // and ELF64_R_INFO macros defined in the ELF specification:
  Elf64_Word getSymbol() const { return (r_info >> 32); }
  Elf64_Word getType() const { return (Elf64_Word)(r_info & 0xffffffffL); }
  void setSymbol(Elf64_Word s) { setSymbolAndType(s, getType()); }
  void setType(Elf64_Word t) { setSymbolAndType(getSymbol(), t); }
  void setSymbolAndType(Elf64_Word s, Elf64_Word t) {
    r_info = ((Elf64_Xword)s << 32) + (t & 0xffffffffL);
  }
};

// Relocation entry with explicit addend.
struct Elf64_Rela {
  Elf64_Addr r_offset; // Location (file byte offset, or program virtual addr).
  Elf64_Xword r_info;  // Symbol table index and type of relocation to apply.
  Elf64_Sxword r_addend; // Compute value for relocatable field by adding this.

  // These accessors and mutators correspond to the ELF64_R_SYM, ELF64_R_TYPE,
  // and ELF64_R_INFO macros defined in the ELF specification:
  Elf64_Word getSymbol() const { return (r_info >> 32); }
  Elf64_Word getType() const { return (Elf64_Word)(r_info & 0xffffffffL); }
  void setSymbol(Elf64_Word s) { setSymbolAndType(s, getType()); }
  void setType(Elf64_Word t) { setSymbolAndType(getSymbol(), t); }
  void setSymbolAndType(Elf64_Word s, Elf64_Word t) {
    r_info = ((Elf64_Xword)s << 32) + (t & 0xffffffffL);
  }
};

// Relocation entry without explicit addend or info (relative relocations only).
typedef Elf64_Xword Elf64_Relr; // offset/bitmap for relative relocations

// Program header for ELF32.
struct Elf32_Phdr {
  Elf32_Word p_type;   // Type of segment
  Elf32_Off p_offset;  // File offset where segment is located, in bytes
  Elf32_Addr p_vaddr;  // Virtual address of beginning of segment
  Elf32_Addr p_paddr;  // Physical address of beginning of segment (OS-specific)
  Elf32_Word p_filesz; // Num. of bytes in file image of segment (may be zero)
  Elf32_Word p_memsz;  // Num. of bytes in mem image of segment (may be zero)
  Elf32_Word p_flags;  // Segment flags
  Elf32_Word p_align;  // Segment alignment constraint
};

// Program header for ELF64.
struct Elf64_Phdr {
  Elf64_Word p_type;    // Type of segment
  Elf64_Word p_flags;   // Segment flags
  Elf64_Off p_offset;   // File offset where segment is located, in bytes
  Elf64_Addr p_vaddr;   // Virtual address of beginning of segment
  Elf64_Addr p_paddr;   // Physical addr of beginning of segment (OS-specific)
  Elf64_Xword p_filesz; // Num. of bytes in file image of segment (may be zero)
  Elf64_Xword p_memsz;  // Num. of bytes in mem image of segment (may be zero)
  Elf64_Xword p_align;  // Segment alignment constraint
};

// Segment types.
enum {
  PT_NULL = 0,            // Unused segment.
  PT_LOAD = 1,            // Loadable segment.
  PT_DYNAMIC = 2,         // Dynamic linking information.
  PT_INTERP = 3,          // Interpreter pathname.
  PT_NOTE = 4,            // Auxiliary information.
  PT_SHLIB = 5,           // Reserved.
  PT_PHDR = 6,            // The program header table itself.
  PT_TLS = 7,             // The thread-local storage template.
  PT_LOOS = 0x60000000,   // Lowest operating system-specific pt entry type.
  PT_HIOS = 0x6fffffff,   // Highest operating system-specific pt entry type.
  PT_LOPROC = 0x70000000, // Lowest processor-specific program hdr entry type.
  PT_HIPROC = 0x7fffffff, // Highest processor-specific program hdr entry type.

  // x86-64 program header types.
  // These all contain stack unwind tables.
  PT_GNU_EH_FRAME = 0x6474e550,
  PT_SUNW_EH_FRAME = 0x6474e550,
  PT_SUNW_UNWIND = 0x6464e550,

  PT_GNU_STACK = 0x6474e551,    // Indicates stack executability.
  PT_GNU_RELRO = 0x6474e552,    // Read-only after relocation.
  PT_GNU_PROPERTY = 0x6474e553, // .note.gnu.property notes sections.

  PT_OPENBSD_RANDOMIZE = 0x65a3dbe6, // Fill with random data.
  PT_OPENBSD_WXNEEDED = 0x65a3dbe7,  // Program does W^X violations.
  PT_OPENBSD_BOOTDATA = 0x65a41be6,  // Section for boot arguments.

  // ARM program header types.
  PT_ARM_ARCHEXT = 0x70000000, // Platform architecture compatibility info
  // These all contain stack unwind tables.
  PT_ARM_EXIDX = 0x70000001,
  PT_ARM_UNWIND = 0x70000001,

  // MIPS program header types.
  PT_MIPS_REGINFO = 0x70000000,  // Register usage information.
  PT_MIPS_RTPROC = 0x70000001,   // Runtime procedure table.
  PT_MIPS_OPTIONS = 0x70000002,  // Options segment.
  PT_MIPS_ABIFLAGS = 0x70000003, // Abiflags segment.
};

// Segment flag bits.
enum : unsigned {
  PF_X = 1,                // Execute
  PF_W = 2,                // Write
  PF_R = 4,                // Read
  PF_MASKOS = 0x0ff00000,  // Bits for operating system-specific semantics.
  PF_MASKPROC = 0xf0000000 // Bits for processor-specific semantics.
};

// Dynamic table entry for ELF32.
struct Elf32_Dyn {
  Elf32_Sword d_tag; // Type of dynamic table entry.
  union {
    Elf32_Word d_val; // Integer value of entry.
    Elf32_Addr d_ptr; // Pointer value of entry.
  } d_un;
};

// Dynamic table entry for ELF64.
struct Elf64_Dyn {
  Elf64_Sxword d_tag; // Type of dynamic table entry.
  union {
    Elf64_Xword d_val; // Integer value of entry.
    Elf64_Addr d_ptr;  // Pointer value of entry.
  } d_un;
};

// Dynamic table entry tags.
enum {
#define DYNAMIC_TAG(name, value) DT_##name = value,
#include "DynamicTags.def"
#undef DYNAMIC_TAG
};

// DT_FLAGS values.
enum {
  DF_ORIGIN = 0x01,    // The object may reference $ORIGIN.
  DF_SYMBOLIC = 0x02,  // Search the shared lib before searching the exe.
  DF_TEXTREL = 0x04,   // Relocations may modify a non-writable segment.
  DF_BIND_NOW = 0x08,  // Process all relocations on load.
  DF_STATIC_TLS = 0x10 // Reject attempts to load dynamically.
};

// State flags selectable in the `d_un.d_val' element of the DT_FLAGS_1 entry.
enum {
  DF_1_NOW = 0x00000001,       // Set RTLD_NOW for this object.
  DF_1_GLOBAL = 0x00000002,    // Set RTLD_GLOBAL for this object.
  DF_1_GROUP = 0x00000004,     // Set RTLD_GROUP for this object.
  DF_1_NODELETE = 0x00000008,  // Set RTLD_NODELETE for this object.
  DF_1_LOADFLTR = 0x00000010,  // Trigger filtee loading at runtime.
  DF_1_INITFIRST = 0x00000020, // Set RTLD_INITFIRST for this object.
  DF_1_NOOPEN = 0x00000040,    // Set RTLD_NOOPEN for this object.
  DF_1_ORIGIN = 0x00000080,    // $ORIGIN must be handled.
  DF_1_DIRECT = 0x00000100,    // Direct binding enabled.
  DF_1_TRANS = 0x00000200,
  DF_1_INTERPOSE = 0x00000400,  // Object is used to interpose.
  DF_1_NODEFLIB = 0x00000800,   // Ignore default lib search path.
  DF_1_NODUMP = 0x00001000,     // Object can't be dldump'ed.
  DF_1_CONFALT = 0x00002000,    // Configuration alternative created.
  DF_1_ENDFILTEE = 0x00004000,  // Filtee terminates filters search.
  DF_1_DISPRELDNE = 0x00008000, // Disp reloc applied at build time.
  DF_1_DISPRELPND = 0x00010000, // Disp reloc applied at run-time.
  DF_1_NODIRECT = 0x00020000,   // Object has no-direct binding.
  DF_1_IGNMULDEF = 0x00040000,
  DF_1_NOKSYMS = 0x00080000,
  DF_1_NOHDR = 0x00100000,
  DF_1_EDITED = 0x00200000, // Object is modified after built.
  DF_1_NORELOC = 0x00400000,
  DF_1_SYMINTPOSE = 0x00800000, // Object has individual interposers.
  DF_1_GLOBAUDIT = 0x01000000,  // Global auditing required.
  DF_1_SINGLETON = 0x02000000,  // Singleton symbols are used.
  DF_1_PIE = 0x08000000,        // Object is a position-independent executable.
};

// DT_MIPS_FLAGS values.
enum {
  RHF_NONE = 0x00000000,                   // No flags.
  RHF_QUICKSTART = 0x00000001,             // Uses shortcut pointers.
  RHF_NOTPOT = 0x00000002,                 // Hash size is not a power of two.
  RHS_NO_LIBRARY_REPLACEMENT = 0x00000004, // Ignore LD_LIBRARY_PATH.
  RHF_NO_MOVE = 0x00000008,                // DSO address may not be relocated.
  RHF_SGI_ONLY = 0x00000010,               // SGI specific features.
  RHF_GUARANTEE_INIT = 0x00000020,         // Guarantee that .init will finish
                                           // executing before any non-init
                                           // code in DSO is called.
  RHF_DELTA_C_PLUS_PLUS = 0x00000040,      // Contains Delta C++ code.
  RHF_GUARANTEE_START_INIT = 0x00000080,   // Guarantee that .init will start
                                           // executing before any non-init
                                           // code in DSO is called.
  RHF_PIXIE = 0x00000100,                  // Generated by pixie.
  RHF_DEFAULT_DELAY_LOAD = 0x00000200,     // Delay-load DSO by default.
  RHF_REQUICKSTART = 0x00000400,           // Object may be requickstarted
  RHF_REQUICKSTARTED = 0x00000800,         // Object has been requickstarted
  RHF_CORD = 0x00001000,                   // Generated by cord.
  RHF_NO_UNRES_UNDEF = 0x00002000,         // Object contains no unresolved
                                           // undef symbols.
  RHF_RLD_ORDER_SAFE = 0x00004000          // Symbol table is in a safe order.
};

// ElfXX_VerDef structure version (GNU versioning)
enum { VER_DEF_NONE = 0, VER_DEF_CURRENT = 1 };

// VerDef Flags (ElfXX_VerDef::vd_flags)
enum { VER_FLG_BASE = 0x1, VER_FLG_WEAK = 0x2, VER_FLG_INFO = 0x4 };

// Special constants for the version table. (SHT_GNU_versym/.gnu.version)
enum {
  VER_NDX_LOCAL = 0,       // Unversioned local symbol
  VER_NDX_GLOBAL = 1,      // Unversioned global symbol
  VERSYM_VERSION = 0x7fff, // Version Index mask
  VERSYM_HIDDEN = 0x8000   // Hidden bit (non-default version)
};

// ElfXX_VerNeed structure version (GNU versioning)
enum { VER_NEED_NONE = 0, VER_NEED_CURRENT = 1 };

// SHT_NOTE section types
enum {
  NT_FREEBSD_THRMISC = 7,
  NT_FREEBSD_PROCSTAT_PROC = 8,
  NT_FREEBSD_PROCSTAT_FILES = 9,
  NT_FREEBSD_PROCSTAT_VMMAP = 10,
  NT_FREEBSD_PROCSTAT_GROUPS = 11,
  NT_FREEBSD_PROCSTAT_UMASK = 12,
  NT_FREEBSD_PROCSTAT_RLIMIT = 13,
  NT_FREEBSD_PROCSTAT_OSREL = 14,
  NT_FREEBSD_PROCSTAT_PSSTRINGS = 15,
  NT_FREEBSD_PROCSTAT_AUXV = 16,
};

// Generic note types
enum : unsigned {
  NT_VERSION = 1,
  NT_ARCH = 2,
  NT_GNU_BUILD_ATTRIBUTE_OPEN = 0x100,
  NT_GNU_BUILD_ATTRIBUTE_FUNC = 0x101,
};

// Core note types
enum : unsigned {
  NT_PRSTATUS = 1,
  NT_FPREGSET = 2,
  NT_PRPSINFO = 3,
  NT_TASKSTRUCT = 4,
  NT_AUXV = 6,
  NT_PSTATUS = 10,
  NT_FPREGS = 12,
  NT_PSINFO = 13,
  NT_LWPSTATUS = 16,
  NT_LWPSINFO = 17,
  NT_WIN32PSTATUS = 18,

  NT_PPC_VMX = 0x100,
  NT_PPC_VSX = 0x102,
  NT_PPC_TAR = 0x103,
  NT_PPC_PPR = 0x104,
  NT_PPC_DSCR = 0x105,
  NT_PPC_EBB = 0x106,
  NT_PPC_PMU = 0x107,
  NT_PPC_TM_CGPR = 0x108,
  NT_PPC_TM_CFPR = 0x109,
  NT_PPC_TM_CVMX = 0x10a,
  NT_PPC_TM_CVSX = 0x10b,
  NT_PPC_TM_SPR = 0x10c,
  NT_PPC_TM_CTAR = 0x10d,
  NT_PPC_TM_CPPR = 0x10e,
  NT_PPC_TM_CDSCR = 0x10f,

  NT_386_TLS = 0x200,
  NT_386_IOPERM = 0x201,
  NT_X86_XSTATE = 0x202,

  NT_S390_HIGH_GPRS = 0x300,
  NT_S390_TIMER = 0x301,
  NT_S390_TODCMP = 0x302,
  NT_S390_TODPREG = 0x303,
  NT_S390_CTRS = 0x304,
  NT_S390_PREFIX = 0x305,
  NT_S390_LAST_BREAK = 0x306,
  NT_S390_SYSTEM_CALL = 0x307,
  NT_S390_TDB = 0x308,
  NT_S390_VXRS_LOW = 0x309,
  NT_S390_VXRS_HIGH = 0x30a,
  NT_S390_GS_CB = 0x30b,
  NT_S390_GS_BC = 0x30c,

  NT_ARM_VFP = 0x400,
  NT_ARM_TLS = 0x401,
  NT_ARM_HW_BREAK = 0x402,
  NT_ARM_HW_WATCH = 0x403,
  NT_ARM_SVE = 0x405,
  NT_ARM_PAC_MASK = 0x406,

  NT_FILE = 0x46494c45,
  NT_PRXFPREG = 0x46e62b7f,
  NT_SIGINFO = 0x53494749,
};

// LLVM-specific notes.
enum {
  NT_LLVM_HWASAN_GLOBALS = 3,
};

// GNU note types
enum {
  NT_GNU_ABI_TAG = 1,
  NT_GNU_HWCAP = 2,
  NT_GNU_BUILD_ID = 3,
  NT_GNU_GOLD_VERSION = 4,
  NT_GNU_PROPERTY_TYPE_0 = 5,
};

// Property types used in GNU_PROPERTY_TYPE_0 notes.
enum : unsigned {
  GNU_PROPERTY_STACK_SIZE = 1,
  GNU_PROPERTY_NO_COPY_ON_PROTECTED = 2,
  GNU_PROPERTY_AARCH64_FEATURE_1_AND = 0xc0000000,
  GNU_PROPERTY_X86_FEATURE_1_AND = 0xc0000002,
  GNU_PROPERTY_X86_ISA_1_NEEDED = 0xc0008000,
  GNU_PROPERTY_X86_FEATURE_2_NEEDED = 0xc0008001,
  GNU_PROPERTY_X86_ISA_1_USED = 0xc0010000,
  GNU_PROPERTY_X86_FEATURE_2_USED = 0xc0010001,
};

// aarch64 processor feature bits.
enum : unsigned {
  GNU_PROPERTY_AARCH64_FEATURE_1_BTI = 1 << 0,
  GNU_PROPERTY_AARCH64_FEATURE_1_PAC = 1 << 1,
};

// x86 processor feature bits.
enum : unsigned {
  GNU_PROPERTY_X86_FEATURE_1_IBT = 1 << 0,
  GNU_PROPERTY_X86_FEATURE_1_SHSTK = 1 << 1,

  GNU_PROPERTY_X86_ISA_1_CMOV = 1 << 0,
  GNU_PROPERTY_X86_ISA_1_SSE = 1 << 1,
  GNU_PROPERTY_X86_ISA_1_SSE2 = 1 << 2,
  GNU_PROPERTY_X86_ISA_1_SSE3 = 1 << 3,
  GNU_PROPERTY_X86_ISA_1_SSSE3 = 1 << 4,
  GNU_PROPERTY_X86_ISA_1_SSE4_1 = 1 << 5,
  GNU_PROPERTY_X86_ISA_1_SSE4_2 = 1 << 6,
  GNU_PROPERTY_X86_ISA_1_AVX = 1 << 7,
  GNU_PROPERTY_X86_ISA_1_AVX2 = 1 << 8,
  GNU_PROPERTY_X86_ISA_1_FMA = 1 << 9,
  GNU_PROPERTY_X86_ISA_1_AVX512F = 1 << 10,
  GNU_PROPERTY_X86_ISA_1_AVX512CD = 1 << 11,
  GNU_PROPERTY_X86_ISA_1_AVX512ER = 1 << 12,
  GNU_PROPERTY_X86_ISA_1_AVX512PF = 1 << 13,
  GNU_PROPERTY_X86_ISA_1_AVX512VL = 1 << 14,
  GNU_PROPERTY_X86_ISA_1_AVX512DQ = 1 << 15,
  GNU_PROPERTY_X86_ISA_1_AVX512BW = 1 << 16,
  GNU_PROPERTY_X86_ISA_1_AVX512_4FMAPS = 1 << 17,
  GNU_PROPERTY_X86_ISA_1_AVX512_4VNNIW = 1 << 18,
  GNU_PROPERTY_X86_ISA_1_AVX512_BITALG = 1 << 19,
  GNU_PROPERTY_X86_ISA_1_AVX512_IFMA = 1 << 20,
  GNU_PROPERTY_X86_ISA_1_AVX512_VBMI = 1 << 21,
  GNU_PROPERTY_X86_ISA_1_AVX512_VBMI2 = 1 << 22,
  GNU_PROPERTY_X86_ISA_1_AVX512_VNNI = 1 << 23,

  GNU_PROPERTY_X86_FEATURE_2_X86 = 1 << 0,
  GNU_PROPERTY_X86_FEATURE_2_X87 = 1 << 1,
  GNU_PROPERTY_X86_FEATURE_2_MMX = 1 << 2,
  GNU_PROPERTY_X86_FEATURE_2_XMM = 1 << 3,
  GNU_PROPERTY_X86_FEATURE_2_YMM = 1 << 4,
  GNU_PROPERTY_X86_FEATURE_2_ZMM = 1 << 5,
  GNU_PROPERTY_X86_FEATURE_2_FXSR = 1 << 6,
  GNU_PROPERTY_X86_FEATURE_2_XSAVE = 1 << 7,
  GNU_PROPERTY_X86_FEATURE_2_XSAVEOPT = 1 << 8,
  GNU_PROPERTY_X86_FEATURE_2_XSAVEC = 1 << 9,
};

// AMDGPU-specific section indices.
enum {
  SHN_AMDGPU_LDS = 0xff00, // Variable in LDS; symbol encoded like SHN_COMMON
};

// AMD specific notes. (Code Object V2)
enum {
  // Note types with values between 0 and 9 (inclusive) are reserved.
  NT_AMD_AMDGPU_HSA_METADATA = 10,
  NT_AMD_AMDGPU_ISA = 11,
  NT_AMD_AMDGPU_PAL_METADATA = 12
};

// AMDGPU specific notes. (Code Object V3)
enum {
  // Note types with values between 0 and 31 (inclusive) are reserved.
  NT_AMDGPU_METADATA = 32
};

enum {
  GNU_ABI_TAG_LINUX = 0,
  GNU_ABI_TAG_HURD = 1,
  GNU_ABI_TAG_SOLARIS = 2,
  GNU_ABI_TAG_FREEBSD = 3,
  GNU_ABI_TAG_NETBSD = 4,
  GNU_ABI_TAG_SYLLABLE = 5,
  GNU_ABI_TAG_NACL = 6,
};

constexpr const char *ELF_NOTE_GNU = "GNU";

// Android packed relocation group flags.
enum {
  RELOCATION_GROUPED_BY_INFO_FLAG = 1,
  RELOCATION_GROUPED_BY_OFFSET_DELTA_FLAG = 2,
  RELOCATION_GROUPED_BY_ADDEND_FLAG = 4,
  RELOCATION_GROUP_HAS_ADDEND_FLAG = 8,
};

// Compressed section header for ELF32.
struct Elf32_Chdr {
  Elf32_Word ch_type;
  Elf32_Word ch_size;
  Elf32_Word ch_addralign;
};

// Compressed section header for ELF64.
struct Elf64_Chdr {
  Elf64_Word ch_type;
  Elf64_Word ch_reserved;
  Elf64_Xword ch_size;
  Elf64_Xword ch_addralign;
};

// Node header for ELF32.
struct Elf32_Nhdr {
  Elf32_Word n_namesz;
  Elf32_Word n_descsz;
  Elf32_Word n_type;
};

// Node header for ELF64.
struct Elf64_Nhdr {
  Elf64_Word n_namesz;
  Elf64_Word n_descsz;
  Elf64_Word n_type;
};

// Legal values for ch_type field of compressed section header.
enum {
  ELFCOMPRESS_ZLIB = 1,            // ZLIB/DEFLATE algorithm.
  ELFCOMPRESS_LOOS = 0x60000000,   // Start of OS-specific.
  ELFCOMPRESS_HIOS = 0x6fffffff,   // End of OS-specific.
  ELFCOMPRESS_LOPROC = 0x70000000, // Start of processor-specific.
  ELFCOMPRESS_HIPROC = 0x7fffffff  // End of processor-specific.
};

} // end namespace ELF
} // end namespace llvm

#endif // LLVM_BINARYFORMAT_ELF_H<|MERGE_RESOLUTION|>--- conflicted
+++ resolved
@@ -316,11 +316,8 @@
   EM_LANAI = 244,         // Lanai 32-bit processor
   EM_BPF = 247,           // Linux kernel bpf virtual machine
   EM_VE = 251,            // NEC SX-Aurora VE
-<<<<<<< HEAD
   EM_CSKY = 252,          // C-SKY 32-bit processor
-=======
   EM_PATMOS = 48875       // T-CREST Patmos processor
->>>>>>> 4adab430
 };
 
 // Object file classes.
