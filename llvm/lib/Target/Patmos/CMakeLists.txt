--- conflicted
+++ resolved
@@ -30,18 +30,11 @@
   PatmosCallGraphBuilder.cpp
   PatmosStackCacheAnalysis.cpp
   PatmosExport.cpp
-<<<<<<< HEAD
   PatmosSinglePathInfo.cpp
   PatmosSPClone.cpp
   PatmosSPMark.cpp
   PatmosSPPrepare.cpp
   PatmosSPReduce.cpp
-  PatmosHazardRecognizer.cpp
-  PatmosMachineScheduler.cpp
-  PatmosVLIWPacketizer.cpp
-  PatmosBundleSanitizer.cpp
-=======
->>>>>>> 4017f7ce
   PatmosBypassFromPML.cpp
   PatmosPostRAScheduler.cpp
   PatmosSchedStrategy.cpp
