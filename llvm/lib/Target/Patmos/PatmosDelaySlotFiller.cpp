--- conflicted
+++ resolved
@@ -93,14 +93,8 @@
     const PatmosInstrInfo *TII;
     const TargetRegisterInfo *TRI;
 
-<<<<<<< HEAD
-    static char ID;
-    PatmosDelaySlotFiller(const PatmosTargetMachine &tm)
-      : MachineFunctionPass(ID), TM(tm),
-=======
-    PatmosDelaySlotFiller(PatmosTargetMachine &tm, bool disable)
+    PatmosDelaySlotFiller(const PatmosTargetMachine &tm, bool disable)
       : MachineFunctionPass(ID), ForceDisableFiller(disable), TM(tm),
->>>>>>> 97b522a7
         TII(static_cast<const PatmosInstrInfo*>(tm.getInstrInfo())),
         TRI(tm.getRegisterInfo()) { }
 
@@ -200,15 +194,10 @@
 /// createPatmosDelaySlotFillerPass - Returns a pass that fills in delay
 /// slots in Patmos MachineFunctions
 ///
-<<<<<<< HEAD
 FunctionPass *llvm::
-createPatmosDelaySlotFillerPass(const PatmosTargetMachine &tm) {
-  return new PatmosDelaySlotFiller(tm);
-=======
-FunctionPass *llvm::createPatmosDelaySlotFillerPass(PatmosTargetMachine &tm,
-                                                    bool ForceDisable) {
+createPatmosDelaySlotFillerPass(const PatmosTargetMachine &tm,
+                                bool ForceDisable) {
   return new PatmosDelaySlotFiller(tm, ForceDisable);
->>>>>>> 97b522a7
 }
 
 
