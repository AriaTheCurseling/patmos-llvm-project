--- conflicted
+++ resolved
@@ -119,13 +119,9 @@
     if (opc==Patmos::MUL || opc==Patmos::MULU) {
       TII->InsertNOP(MBB, I, I->getDebugLoc(), 3);
     } else if (I->mayLoad()) {
-<<<<<<< HEAD
       // if the instruction is a load instruction, and the next instruction
       // reads a register defined by the load, we insert a NOP.
       insertAfterLoad(MBB, I);
-=======
-      TII->InsertNOP(MBB, I, I->getDebugLoc());
->>>>>>> 450fa36b
     } else // END_FIXME
     if (I->hasDelaySlot()) {
       MachineBasicBlock::iterator D = MBB.end();
@@ -180,8 +176,7 @@
 
   if (insert) {
     // Parent basic block of J could be the successor of MBB
-    AddDefaultPred(BuildMI(*J->getParent(), J, I->getDebugLoc(),
-          TII->get(Patmos::NOP))).addImm(0);
+    TII->InsertNOP(*J->getParent(), J, I->getDebugLoc());
     // stats and debug output
     ++InsertedLoadNOPs;
     DEBUG( dbgs() << "NOP inserted after load: " << *I );
