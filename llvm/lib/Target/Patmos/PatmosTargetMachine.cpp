//===-- PatmosTargetMachine.cpp - Define TargetMachine for Patmos ---------===//
//
//                     The LLVM Compiler Infrastructure
//
// This file is distributed under the University of Illinois Open Source
// License. See LICENSE.TXT for details.
//
//===----------------------------------------------------------------------===//
//
// Top-level implementation for the Patmos target.
//
//===----------------------------------------------------------------------===//

#include "Patmos.h"
#include "PatmosTargetMachine.h"
#include "PatmosMachineScheduler.h"
#include "PatmosSinglePathInfo.h"
#include "llvm/PassManager.h"
#include "llvm/CodeGen/Passes.h"
#include "llvm/CodeGen/MachineFunctionAnalysis.h"
#include "llvm/CodeGen/MachineFunctionPass.h"
#include "llvm/MC/MCAsmInfo.h"
#include "llvm/Support/TargetRegistry.h"
#include "llvm/Support/CommandLine.h"
#include "llvm/ADT/StringExtras.h"
#include "llvm/Transforms/Scalar.h"
#include "llvm/Transforms/Utils/UnifyFunctionExitNodes.h"


using namespace llvm;


extern "C" void LLVMInitializePatmosTarget() {
  // Register the target.
  RegisterTargetMachine<PatmosTargetMachine> X(ThePatmosTarget);
}

static ScheduleDAGInstrs *createPatmosVLIWMachineSched(MachineSchedContext *C) {
  ScheduleDAGMI *PS = new PatmosVLIWScheduler(C, new PatmosVLIWSchedStrategy());
  return PS;
}

static MachineSchedRegistry
SchedCustomRegistry("patmos", "Run Patmos's custom scheduler",
                    createPatmosVLIWMachineSched);


namespace {
  /// EnableStackCacheAnalysis - Option to enable the analysis of Patmos' stack
  /// cache usage.
  static cl::opt<bool> EnableStackCacheAnalysis(
    "mpatmos-enable-stack-cache-analysis",
    cl::init(false),
    cl::desc("Enable the Patmos stack cache analysis."),
    cl::Hidden);
  static cl::opt<bool> DisableIfConverter(
      "mpatmos-disable-ifcvt",
      cl::init(false),
      cl::desc("Disable if-converter for Patmos."),
      cl::Hidden);

  /// Patmos Code Generator Pass Configuration Options.
  class PatmosPassConfig : public TargetPassConfig {
<<<<<<< HEAD
=======
  private:
    const std::string DefaultRoot;
>>>>>>> 55e03c4c

  public:
    PatmosPassConfig(PatmosTargetMachine *TM, PassManagerBase &PM)
     : TargetPassConfig(TM, PM), DefaultRoot("main")
    {
      // Enable preRA MI scheduler.
      if (TM->getSubtargetImpl()->usePreRAMIScheduler(getOptLevel())) {
        enablePass(&MachineSchedulerID);
        MachineSchedRegistry::setDefault(createPatmosVLIWMachineSched);
      }
      if (TM->getSubtargetImpl()->usePostRAMIScheduler(getOptLevel())) {
        // TODO setup MI scheduler as post-RA scheduler
        // (substitute PostRASchdeulerID)

      }
    }

    PatmosTargetMachine &getPatmosTargetMachine() const {
      return getTM<PatmosTargetMachine>();
    }

    const PatmosSubtarget &getPatmosSubtarget() const {
      return *getPatmosTargetMachine().getSubtargetImpl();
    }

    virtual bool addInstSelector() {
      addPass(createPatmosISelDag(getPatmosTargetMachine()));
      return false;
    }

    /// addPreISelPasses - This method should add any "last minute" LLVM->LLVM
    /// passes (which are run just before instruction selector).
    virtual bool addPreISel() {
      if (PatmosSinglePathInfo::isEnabled()) {
        // Single-path transformation requires a single exit node
        addPass(createUnifyFunctionExitNodesPass());
        // Single-path transformation currently cannot deal with
        // switch/jumptables -> lower them to ITEs
        addPass(createLowerSwitchPass());
        return true;
      }
      return false;
    }


    /// addPreEmitPass - This pass may be implemented by targets that want to run
    /// passes immediately before machine code is emitted.  This should return
    /// true if -print-machineinstrs should print out the code after the passes.
    virtual bool addPreEmitPass(){

      // Post-RA MI Scheduler does bundling and delay slots itself. Otherwise,
      // add passes to handle them.
      if (!getPatmosSubtarget().usePostRAMIScheduler(getOptLevel())) {

        if (getPatmosSubtarget().enableBundling(getOptLevel())) {
          addPass(createPatmosPacketizer(getPatmosTargetMachine()));
        }

        // disable the filler if we have bundles, the filler does not handle
        // them properly at the moment.
        addPass(createPatmosDelaySlotFillerPass(getPatmosTargetMachine(),
                                                false));
      }

      if (getPatmosSubtarget().enableBundling(getOptLevel())) {
        addPass(createPatmosBundleSanitizer(getPatmosTargetMachine()));
      }

      // All passes below this line must handle delay slots and bundles
      // correctly.

      addPass(createPatmosFunctionSplitterPass(getPatmosTargetMachine()));

      return true;
    }

    /// addSerializePass - Install a pass that serializes the internal representation
    /// of the compiler to PML format
    virtual bool addSerializePass(std::string& OutFile,
                                  ArrayRef<std::string> Roots,
                                  std::string &BitcodeFile) {
      if (OutFile.empty())
        return false;


      addPass(createPatmosModuleExportPass(
          getPatmosTargetMachine(),
          OutFile, BitcodeFile,
          Roots.empty() ? ArrayRef<std::string>(DefaultRoot) : Roots
          ));

      return true;
    }

    /// addPreRegAlloc - This method may be implemented by targets that want to
    /// run passes immediately before register allocation. This should return
    /// true if -print-machineinstrs should print after these passes.
    virtual bool addPreRegAlloc() {
      return false;
    }

    /// addPostRegAlloc - This method may be implemented by targets that want to
    /// run passes after register allocation pass pipeline but before
    /// prolog-epilog insertion.  This should return true if -print-machineinstrs
    /// should print after these passes.
    virtual bool addPostRegAlloc() {
      addPass(createPatmosSinglePathInfoPass(getPatmosTargetMachine()));
      addPass(createPatmosSPPreparePass(getPatmosTargetMachine()));
      return false;
    }


    /// addPreSched2 - This method may be implemented by targets that want to
    /// run passes after prolog-epilog insertion and before the second instruction
    /// scheduling pass.  This should return true if -print-machineinstrs should
    /// print after these passes.
    virtual bool addPreSched2() {
      if (PatmosSinglePathInfo::isEnabled()) {
        addPass(createPatmosSinglePathInfoPass(getPatmosTargetMachine()));
        addPass(createPatmosSPReducePass(getPatmosTargetMachine()));
      } else {
        if (getOptLevel() != CodeGenOpt::None && !DisableIfConverter) {
          addPass(&IfConverterID);
        }
      }

      if (EnableStackCacheAnalysis) {
        addPass(createPatmosStackCacheAnalysis(getPatmosTargetMachine()));
      }

      return true;
    }

  };
} // namespace

PatmosTargetMachine::PatmosTargetMachine(const Target &T,
                                         StringRef TT,
                                         StringRef CPU,
                                         StringRef FS,
                                         TargetOptions O, 
                                         Reloc::Model RM, CodeModel::Model CM,
                                         CodeGenOpt::Level L)
  : LLVMTargetMachine(T, TT, CPU, FS, O, RM, CM, L),
    Subtarget(TT, CPU, FS),

    // Keep this in sync with clang/lib/Basic/Targets.cpp and
    // compiler-rt/lib/patmos/*.ll
    // Note: Both ABI and Preferred Alignment must be 32bit for all supported
    // types, backend does not support different stack alignment.
    DL("E-S32-p:32:32:32-i8:8:8-i16:16:16-i32:32:32-i64:32:32-f64:32:32-a0:0:32-s0:32:32-v64:32:32-v128:32:32-n32"),

    InstrInfo(*this), TLInfo(*this), TSInfo(*this),
    FrameLowering(*this),
    InstrItins(Subtarget.getInstrItineraryData()) {
}

TargetPassConfig *PatmosTargetMachine::createPassConfig(PassManagerBase &PM) {
  return new PatmosPassConfig(this, PM);
}
<|MERGE_RESOLUTION|>--- conflicted
+++ resolved
@@ -61,11 +61,8 @@
 
   /// Patmos Code Generator Pass Configuration Options.
   class PatmosPassConfig : public TargetPassConfig {
-<<<<<<< HEAD
-=======
   private:
     const std::string DefaultRoot;
->>>>>>> 55e03c4c
 
   public:
     PatmosPassConfig(PatmosTargetMachine *TM, PassManagerBase &PM)
