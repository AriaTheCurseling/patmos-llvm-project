--- conflicted
+++ resolved
@@ -164,15 +164,10 @@
     /// scheduling pass.  This should return true if -print-machineinstrs should
     /// print after these passes.
     virtual bool addPreSched2() {
-<<<<<<< HEAD
-      if (getOptLevel() != CodeGenOpt::None) {
+      if (getOptLevel() != CodeGenOpt::None && !DisableIfConverter) {
         if (!PSPI.enabled()) {
           addPass(IfConverterID);
         }
-=======
-      if (getOptLevel() != CodeGenOpt::None && !DisableIfConverter) {
-        addPass(&IfConverterID);
->>>>>>> 4fc4ea9e
       }
       return true;
     }
