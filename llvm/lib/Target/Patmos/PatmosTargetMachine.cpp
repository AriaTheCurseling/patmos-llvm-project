//===-- PatmosTargetMachine.cpp - Define TargetMachine for Patmos ---------===//
//
//                     The LLVM Compiler Infrastructure
//
// This file is distributed under the University of Illinois Open Source
// License. See LICENSE.TXT for details.
//
//===----------------------------------------------------------------------===//
//
// Top-level implementation for the Patmos target.
//
//===----------------------------------------------------------------------===//

#include "Patmos.h"
#include "PatmosTargetMachine.h"
#include "PatmosMachineScheduler.h"
#include "PatmosSinglePathInfo.h"
#include "PatmosStackCacheAnalysis.h"
#include "llvm/PassManager.h"
#include "llvm/CodeGen/Passes.h"
#include "llvm/CodeGen/MachineFunctionAnalysis.h"
#include "llvm/CodeGen/MachineFunctionPass.h"
#include "llvm/MC/MCAsmInfo.h"
#include "llvm/Support/TargetRegistry.h"
#include "llvm/Support/CommandLine.h"
#include "llvm/ADT/StringExtras.h"
#include "llvm/Transforms/Scalar.h"
#include "llvm/Transforms/Utils/UnifyFunctionExitNodes.h"


using namespace llvm;


extern "C" void LLVMInitializePatmosTarget() {
  // Register the target.
  RegisterTargetMachine<PatmosTargetMachine> X(ThePatmosTarget);
}

static ScheduleDAGInstrs *createPatmosVLIWMachineSched(MachineSchedContext *C) {
  ScheduleDAGMI *PS = new PatmosVLIWScheduler(C, new PatmosVLIWSchedStrategy());
  return PS;
}

static MachineSchedRegistry
SchedCustomRegistry("patmos", "Run Patmos's custom scheduler",
                    createPatmosVLIWMachineSched);


namespace {
  /// EnableStackCacheAnalysis - Option to enable the analysis of Patmos' stack
  /// cache usage.
  static cl::opt<bool> EnableStackCacheAnalysis(
    "mpatmos-enable-stack-cache-analysis",
    cl::init(false),
    cl::desc("Enable the Patmos stack cache analysis."),
    cl::Hidden);
  static cl::opt<bool> DisableIfConverter(
      "mpatmos-disable-ifcvt",
      cl::init(false),
      cl::desc("Disable if-converter for Patmos."),
      cl::Hidden);

  /// Patmos Code Generator Pass Configuration Options.
  class PatmosPassConfig : public TargetPassConfig {
  private:
    const std::string DefaultRoot;

  public:
    PatmosPassConfig(PatmosTargetMachine *TM, PassManagerBase &PM)
     : TargetPassConfig(TM, PM), DefaultRoot("main")
    {
      // Enable preRA MI scheduler.
      if (TM->getSubtargetImpl()->usePreRAMIScheduler(getOptLevel())) {
        enablePass(&MachineSchedulerID);
        MachineSchedRegistry::setDefault(createPatmosVLIWMachineSched);
      }
      if (TM->getSubtargetImpl()->usePatmosPostRAScheduler(getOptLevel())) {
        initializePatmosPostRASchedulerPass(*PassRegistry::getPassRegistry());
        substitutePass(&PostRASchedulerID, &PatmosPostRASchedulerID);
      }
    }

    PatmosTargetMachine &getPatmosTargetMachine() const {
      return getTM<PatmosTargetMachine>();
    }

    const PatmosSubtarget &getPatmosSubtarget() const {
      return *getPatmosTargetMachine().getSubtargetImpl();
    }

    virtual bool addInstSelector() {
      addPass(createPatmosISelDag(getPatmosTargetMachine()));
      return false;
    }

    //
    /// addPreISelPasses - This method should add any "last minute" LLVM->LLVM
    /// passes (which are run just before instruction selector).
    virtual bool addPreISel() {
      if (PatmosSinglePathInfo::isEnabled()) {
        // Single-path transformation requires a single exit node
        addPass(createUnifyFunctionExitNodesPass());
        // Single-path transformation currently cannot deal with
        // switch/jumptables -> lower them to ITEs
        addPass(createLowerSwitchPass());
        addPass(createPatmosSPClonePass());
        return true;
      }
      return false;
    }



    /// addPreSched2 - This method may be implemented by targets that want to
    /// run passes after prolog-epilog insertion and before the second instruction
    /// scheduling pass.  This should return true if -print-machineinstrs should
    /// print after these passes.
    virtual bool addPreSched2() {
<<<<<<< HEAD
      if (PatmosSinglePathInfo::isEnabled()) {
        addPass(createPatmosSinglePathInfoPass(getPatmosTargetMachine()));
        addPass(createPatmosSPReducePass(getPatmosTargetMachine()));
        return true;
      } else {
        if (getOptLevel() != CodeGenOpt::None && !DisableIfConverter) {
          addPass(&IfConverterID);
          // If-converter might create unreachable blocks (bug?), need to be
          // removed before function splitter
          addPass(&UnreachableMachineBlockElimID);
        }
        if (getOptLevel() != CodeGenOpt::None) {
          // Add the standard basic block placement before the post-RA scheduler
          // as it creates and removes branches.
          TargetPassConfig::addBlockPlacement();
        }
=======

      addPass(createPatmosPMLProfileImport(getPatmosTargetMachine()));

      if (getOptLevel() != CodeGenOpt::None && !DisableIfConverter) {
        addPass(&IfConverterID);
        // If-converter might create unreachable blocks (bug?), need to be
        // removed before function splitter
        addPass(&UnreachableMachineBlockElimID);
      }
      if (getOptLevel() != CodeGenOpt::None) {
        // Add the standard basic block placement before the post-RA scheduler
        // as it creates and removes branches.
        TargetPassConfig::addBlockPlacement();
>>>>>>> b9a91a4d
      }
      return false;
    }


    virtual void addBlockPlacement() {
      // The block placement passes are added after the post-RA scheduler.
      // We do want to have our branches created by this pass scheduled by the
      // post-RA scheduler and we do not handle delay-slots in
      // PatmosInstrInfo.InsertBranch|RemoveBranch, so we disable the default
      // pass here and add them in PreSched2 instead.
    }


    /// addPreEmitPass - This pass may be implemented by targets that want to run
    /// passes immediately before machine code is emitted.  This should return
    /// true if -print-machineinstrs should print out the code after the passes.
    virtual bool addPreEmitPass(){

      // Post-RA MI Scheduler does bundling and delay slots itself. Otherwise,
      // add passes to handle them.
      if (!getPatmosSubtarget().usePatmosPostRAScheduler(getOptLevel())) {

        if (getPatmosSubtarget().enableBundling(getOptLevel())) {
          addPass(createPatmosPacketizer(getPatmosTargetMachine()));
        }

        addPass(createPatmosDelaySlotFillerPass(getPatmosTargetMachine(),
                                                false));

        if (getPatmosSubtarget().enableBundling(getOptLevel())) {
          addPass(createPatmosBundleSanitizer(getPatmosTargetMachine()));
        }
      }

      // All passes below this line must handle delay slots and bundles
      // correctly.

      if (getPatmosSubtarget().hasMethodCache()) {
        addPass(createPatmosFunctionSplitterPass(getPatmosTargetMachine()));
      }

      addPass(createPatmosEnsureAlignmentPass(getPatmosTargetMachine()));

      // this is pseudo pass that may hold results from SC analysis
      // (currently for PML export)
      addPass(createPatmosStackCacheAnalysisInfo(getPatmosTargetMachine()));

      if (EnableStackCacheAnalysis) {
        addPass(createPatmosStackCacheAnalysis(getPatmosTargetMachine()));
      }

      // following pass is a peephole pass that does neither modify
      // the control structure nor the size of basic blocks.
      addPass(createPatmosBypassFromPMLPass(getPatmosTargetMachine()));

      return true;
    }

    /// addSerializePass - Install a pass that serializes the internal representation
    /// of the compiler to PML format
    virtual bool addSerializePass(std::string& OutFile,
                                  ArrayRef<std::string> Roots,
                                  std::string &BitcodeFile) {
      if (OutFile.empty())
        return false;


      addPass(createPatmosModuleExportPass(
          getPatmosTargetMachine(),
          OutFile, BitcodeFile,
          Roots.empty() ? ArrayRef<std::string>(DefaultRoot) : Roots
          ));

      return true;
    }

    /// addPreRegAlloc - This method may be implemented by targets that want to
    /// run passes immediately before register allocation. This should return
    /// true if -print-machineinstrs should print after these passes.
    virtual bool addPreRegAlloc() {
      return false;
    }

    /// addPostRegAlloc - This method may be implemented by targets that want to
    /// run passes after register allocation pass pipeline but before
    /// prolog-epilog insertion.  This should return true if -print-machineinstrs
    /// should print after these passes.
    virtual bool addPostRegAlloc() {
      addPass(createPatmosSPMarkPass(getPatmosTargetMachine()));
      addPass(createPatmosSinglePathInfoPass(getPatmosTargetMachine()));
      addPass(createPatmosSPPreparePass(getPatmosTargetMachine()));
      return false;
    }


  };
} // namespace

PatmosTargetMachine::PatmosTargetMachine(const Target &T,
                                         StringRef TT,
                                         StringRef CPU,
                                         StringRef FS,
                                         TargetOptions O, 
                                         Reloc::Model RM, CodeModel::Model CM,
                                         CodeGenOpt::Level L)
  : LLVMTargetMachine(T, TT, CPU, FS, O, RM, CM, L),
    Subtarget(TT, CPU, FS),

    // Keep this in sync with clang/lib/Basic/Targets.cpp and
    // compiler-rt/lib/patmos/*.ll
    // Note: Both ABI and Preferred Alignment must be 32bit for all supported
    // types, backend does not support different stack alignment.
    DL("E-S32-p:32:32:32-i8:8:8-i16:16:16-i32:32:32-i64:32:32-f64:32:32-a0:0:32-s0:32:32-v64:32:32-v128:32:32-n32"),

    InstrInfo(*this), TLInfo(*this), TSInfo(*this),
    FrameLowering(*this),
    InstrItins(Subtarget.getInstrItineraryData()) {
}

TargetPassConfig *PatmosTargetMachine::createPassConfig(PassManagerBase &PM) {
  return new PatmosPassConfig(this, PM);
}
<|MERGE_RESOLUTION|>--- conflicted
+++ resolved
@@ -116,7 +116,8 @@
     /// scheduling pass.  This should return true if -print-machineinstrs should
     /// print after these passes.
     virtual bool addPreSched2() {
-<<<<<<< HEAD
+      addPass(createPatmosPMLProfileImport(getPatmosTargetMachine()));
+
       if (PatmosSinglePathInfo::isEnabled()) {
         addPass(createPatmosSinglePathInfoPass(getPatmosTargetMachine()));
         addPass(createPatmosSPReducePass(getPatmosTargetMachine()));
@@ -133,21 +134,6 @@
           // as it creates and removes branches.
           TargetPassConfig::addBlockPlacement();
         }
-=======
-
-      addPass(createPatmosPMLProfileImport(getPatmosTargetMachine()));
-
-      if (getOptLevel() != CodeGenOpt::None && !DisableIfConverter) {
-        addPass(&IfConverterID);
-        // If-converter might create unreachable blocks (bug?), need to be
-        // removed before function splitter
-        addPass(&UnreachableMachineBlockElimID);
-      }
-      if (getOptLevel() != CodeGenOpt::None) {
-        // Add the standard basic block placement before the post-RA scheduler
-        // as it creates and removes branches.
-        TargetPassConfig::addBlockPlacement();
->>>>>>> b9a91a4d
       }
       return false;
     }
