//===-- PatmosTargetMachine.cpp - Define TargetMachine for Patmos ---------===//
//
//                     The LLVM Compiler Infrastructure
//
// This file is distributed under the University of Illinois Open Source
// License. See LICENSE.TXT for details.
//
//===----------------------------------------------------------------------===//
//
// Top-level implementation for the Patmos target.
//
//===----------------------------------------------------------------------===//

#include "Patmos.h"
#include "PatmosTargetMachine.h"
#include "PatmosMachineScheduler.h"
<<<<<<< HEAD
#include "PatmosSinglePathInfo.h"
=======
#include "PatmosStackCacheAnalysis.h"
>>>>>>> 498c9edf
#include "llvm/PassManager.h"
#include "llvm/CodeGen/Passes.h"
#include "llvm/CodeGen/MachineFunctionAnalysis.h"
#include "llvm/CodeGen/MachineFunctionPass.h"
#include "llvm/MC/MCAsmInfo.h"
#include "llvm/Support/TargetRegistry.h"
#include "llvm/Support/CommandLine.h"
#include "llvm/ADT/StringExtras.h"
#include "llvm/Transforms/Scalar.h"
#include "llvm/Transforms/Utils/UnifyFunctionExitNodes.h"


using namespace llvm;


extern "C" void LLVMInitializePatmosTarget() {
  // Register the target.
  RegisterTargetMachine<PatmosTargetMachine> X(ThePatmosTarget);
}

static ScheduleDAGInstrs *createPatmosVLIWMachineSched(MachineSchedContext *C) {
  ScheduleDAGMI *PS = new PatmosVLIWScheduler(C, new PatmosVLIWSchedStrategy());
  return PS;
}

static MachineSchedRegistry
SchedCustomRegistry("patmos", "Run Patmos's custom scheduler",
                    createPatmosVLIWMachineSched);


namespace {
  /// EnableStackCacheAnalysis - Option to enable the analysis of Patmos' stack
  /// cache usage.
  static cl::opt<bool> EnableStackCacheAnalysis(
    "mpatmos-enable-stack-cache-analysis",
    cl::init(false),
    cl::desc("Enable the Patmos stack cache analysis."),
    cl::Hidden);
  static cl::opt<bool> DisableIfConverter(
      "mpatmos-disable-ifcvt",
      cl::init(false),
      cl::desc("Disable if-converter for Patmos."),
      cl::Hidden);

  /// Patmos Code Generator Pass Configuration Options.
  class PatmosPassConfig : public TargetPassConfig {
  private:
    const std::string DefaultRoot;

  public:
    PatmosPassConfig(PatmosTargetMachine *TM, PassManagerBase &PM)
     : TargetPassConfig(TM, PM), DefaultRoot("main")
    {
      // Enable preRA MI scheduler.
      if (TM->getSubtargetImpl()->usePreRAMIScheduler(getOptLevel())) {
        enablePass(&MachineSchedulerID);
        MachineSchedRegistry::setDefault(createPatmosVLIWMachineSched);
      }
      if (TM->getSubtargetImpl()->usePatmosPostRAScheduler(getOptLevel())) {
        initializePatmosPostRASchedulerPass(*PassRegistry::getPassRegistry());
        substitutePass(&PostRASchedulerID, &PatmosPostRASchedulerID);
      }
    }

    PatmosTargetMachine &getPatmosTargetMachine() const {
      return getTM<PatmosTargetMachine>();
    }

    const PatmosSubtarget &getPatmosSubtarget() const {
      return *getPatmosTargetMachine().getSubtargetImpl();
    }

    virtual bool addInstSelector() {
      addPass(createPatmosISelDag(getPatmosTargetMachine()));
      return false;
    }

<<<<<<< HEAD
    /// addPreISelPasses - This method should add any "last minute" LLVM->LLVM
    /// passes (which are run just before instruction selector).
    virtual bool addPreISel() {
      if (PatmosSinglePathInfo::isEnabled()) {
        // Single-path transformation requires a single exit node
        addPass(createUnifyFunctionExitNodesPass());
        // Single-path transformation currently cannot deal with
        // switch/jumptables -> lower them to ITEs
        addPass(createLowerSwitchPass());
        return true;
=======
    /// addPreSched2 - This method may be implemented by targets that want to
    /// run passes after prolog-epilog insertion and before the second instruction
    /// scheduling pass.  This should return true if -print-machineinstrs should
    /// print after these passes.
    virtual bool addPreSched2() {
      if (getOptLevel() != CodeGenOpt::None && !DisableIfConverter) {
        addPass(&IfConverterID);
        // If-converter might create unreachable blocks (bug?), need to be
        // removed before function splitter
        addPass(&UnreachableMachineBlockElimID);
      }
      if (getOptLevel() != CodeGenOpt::None) {
        // Add the standard basic block placement before the post-RA scheduler
        // as it creates and removes branches.
        TargetPassConfig::addBlockPlacement();
>>>>>>> 498c9edf
      }
      return false;
    }

<<<<<<< HEAD
=======
    virtual void addBlockPlacement() {
      // The block placement passes are added after the post-RA scheduler.
      // We do want to have our branches created by this pass scheduled by the
      // post-RA scheduler and we do not handle delay-slots in
      // PatmosInstrInfo.InsertBranch|RemoveBranch, so we disable the default
      // pass here and add them in PreSched2 instead.
    }
>>>>>>> 498c9edf

    /// addPreEmitPass - This pass may be implemented by targets that want to run
    /// passes immediately before machine code is emitted.  This should return
    /// true if -print-machineinstrs should print out the code after the passes.
    virtual bool addPreEmitPass(){

      // Post-RA MI Scheduler does bundling and delay slots itself. Otherwise,
      // add passes to handle them.
      if (!getPatmosSubtarget().usePatmosPostRAScheduler(getOptLevel())) {

        if (getPatmosSubtarget().enableBundling(getOptLevel())) {
          addPass(createPatmosPacketizer(getPatmosTargetMachine()));
        }

        addPass(createPatmosDelaySlotFillerPass(getPatmosTargetMachine(),
                                                false));

        if (getPatmosSubtarget().enableBundling(getOptLevel())) {
          addPass(createPatmosBundleSanitizer(getPatmosTargetMachine()));
        }
      }

      // All passes below this line must handle delay slots and bundles
      // correctly.

      if (getPatmosSubtarget().hasMethodCache()) {
        addPass(createPatmosFunctionSplitterPass(getPatmosTargetMachine()));
      }


      // this is pseudo pass that may hold results from SC analysis
      // (currently for PML export)
      addPass(createPatmosStackCacheAnalysisInfo(getPatmosTargetMachine()));

      if (EnableStackCacheAnalysis) {
        addPass(createPatmosStackCacheAnalysis(getPatmosTargetMachine()));
      }

      // following pass is a peephole pass that does neither modify
      // the control structure nor the size of basic blocks.
      addPass(createPatmosBypassFromPMLPass(getPatmosTargetMachine()));

      return true;
    }

    /// addSerializePass - Install a pass that serializes the internal representation
    /// of the compiler to PML format
    virtual bool addSerializePass(std::string& OutFile,
                                  ArrayRef<std::string> Roots,
                                  std::string &BitcodeFile) {
      if (OutFile.empty())
        return false;


      addPass(createPatmosModuleExportPass(
          getPatmosTargetMachine(),
          OutFile, BitcodeFile,
          Roots.empty() ? ArrayRef<std::string>(DefaultRoot) : Roots
          ));

      return true;
    }

    /// addPreRegAlloc - This method may be implemented by targets that want to
    /// run passes immediately before register allocation. This should return
    /// true if -print-machineinstrs should print after these passes.
    virtual bool addPreRegAlloc() {
      return false;
    }

    /// addPostRegAlloc - This method may be implemented by targets that want to
    /// run passes after register allocation pass pipeline but before
    /// prolog-epilog insertion.  This should return true if -print-machineinstrs
    /// should print after these passes.
    virtual bool addPostRegAlloc() {
      addPass(createPatmosSinglePathInfoPass(getPatmosTargetMachine()));
      addPass(createPatmosSPPreparePass(getPatmosTargetMachine()));
      return false;
    }


    /// addPreSched2 - This method may be implemented by targets that want to
    /// run passes after prolog-epilog insertion and before the second instruction
    /// scheduling pass.  This should return true if -print-machineinstrs should
    /// print after these passes.
    virtual bool addPreSched2() {
      if (PatmosSinglePathInfo::isEnabled()) {
        addPass(createPatmosSinglePathInfoPass(getPatmosTargetMachine()));
        addPass(createPatmosSPReducePass(getPatmosTargetMachine()));
      } else {
        if (getOptLevel() != CodeGenOpt::None && !DisableIfConverter) {
          addPass(&IfConverterID);
          // If-converter might create unreachable blocks (bug?), need to be
          // removed before function splitter
          addPass(&UnreachableMachineBlockElimID);
        }
      }

      if (EnableStackCacheAnalysis) {
        addPass(createPatmosStackCacheAnalysis(getPatmosTargetMachine()));
      }

      return true;
    }

  };
} // namespace

PatmosTargetMachine::PatmosTargetMachine(const Target &T,
                                         StringRef TT,
                                         StringRef CPU,
                                         StringRef FS,
                                         TargetOptions O, 
                                         Reloc::Model RM, CodeModel::Model CM,
                                         CodeGenOpt::Level L)
  : LLVMTargetMachine(T, TT, CPU, FS, O, RM, CM, L),
    Subtarget(TT, CPU, FS),

    // Keep this in sync with clang/lib/Basic/Targets.cpp and
    // compiler-rt/lib/patmos/*.ll
    // Note: Both ABI and Preferred Alignment must be 32bit for all supported
    // types, backend does not support different stack alignment.
    DL("E-S32-p:32:32:32-i8:8:8-i16:16:16-i32:32:32-i64:32:32-f64:32:32-a0:0:32-s0:32:32-v64:32:32-v128:32:32-n32"),

    InstrInfo(*this), TLInfo(*this), TSInfo(*this),
    FrameLowering(*this),
    InstrItins(Subtarget.getInstrItineraryData()) {
}

TargetPassConfig *PatmosTargetMachine::createPassConfig(PassManagerBase &PM) {
  return new PatmosPassConfig(this, PM);
}
<|MERGE_RESOLUTION|>--- conflicted
+++ resolved
@@ -14,11 +14,8 @@
 #include "Patmos.h"
 #include "PatmosTargetMachine.h"
 #include "PatmosMachineScheduler.h"
-<<<<<<< HEAD
 #include "PatmosSinglePathInfo.h"
-=======
 #include "PatmosStackCacheAnalysis.h"
->>>>>>> 498c9edf
 #include "llvm/PassManager.h"
 #include "llvm/CodeGen/Passes.h"
 #include "llvm/CodeGen/MachineFunctionAnalysis.h"
@@ -96,7 +93,7 @@
       return false;
     }
 
-<<<<<<< HEAD
+    //
     /// addPreISelPasses - This method should add any "last minute" LLVM->LLVM
     /// passes (which are run just before instruction selector).
     virtual bool addPreISel() {
@@ -107,116 +104,10 @@
         // switch/jumptables -> lower them to ITEs
         addPass(createLowerSwitchPass());
         return true;
-=======
-    /// addPreSched2 - This method may be implemented by targets that want to
-    /// run passes after prolog-epilog insertion and before the second instruction
-    /// scheduling pass.  This should return true if -print-machineinstrs should
-    /// print after these passes.
-    virtual bool addPreSched2() {
-      if (getOptLevel() != CodeGenOpt::None && !DisableIfConverter) {
-        addPass(&IfConverterID);
-        // If-converter might create unreachable blocks (bug?), need to be
-        // removed before function splitter
-        addPass(&UnreachableMachineBlockElimID);
-      }
-      if (getOptLevel() != CodeGenOpt::None) {
-        // Add the standard basic block placement before the post-RA scheduler
-        // as it creates and removes branches.
-        TargetPassConfig::addBlockPlacement();
->>>>>>> 498c9edf
-      }
-      return false;
-    }
-
-<<<<<<< HEAD
-=======
-    virtual void addBlockPlacement() {
-      // The block placement passes are added after the post-RA scheduler.
-      // We do want to have our branches created by this pass scheduled by the
-      // post-RA scheduler and we do not handle delay-slots in
-      // PatmosInstrInfo.InsertBranch|RemoveBranch, so we disable the default
-      // pass here and add them in PreSched2 instead.
-    }
->>>>>>> 498c9edf
-
-    /// addPreEmitPass - This pass may be implemented by targets that want to run
-    /// passes immediately before machine code is emitted.  This should return
-    /// true if -print-machineinstrs should print out the code after the passes.
-    virtual bool addPreEmitPass(){
-
-      // Post-RA MI Scheduler does bundling and delay slots itself. Otherwise,
-      // add passes to handle them.
-      if (!getPatmosSubtarget().usePatmosPostRAScheduler(getOptLevel())) {
-
-        if (getPatmosSubtarget().enableBundling(getOptLevel())) {
-          addPass(createPatmosPacketizer(getPatmosTargetMachine()));
-        }
-
-        addPass(createPatmosDelaySlotFillerPass(getPatmosTargetMachine(),
-                                                false));
-
-        if (getPatmosSubtarget().enableBundling(getOptLevel())) {
-          addPass(createPatmosBundleSanitizer(getPatmosTargetMachine()));
-        }
-      }
-
-      // All passes below this line must handle delay slots and bundles
-      // correctly.
-
-      if (getPatmosSubtarget().hasMethodCache()) {
-        addPass(createPatmosFunctionSplitterPass(getPatmosTargetMachine()));
-      }
-
-
-      // this is pseudo pass that may hold results from SC analysis
-      // (currently for PML export)
-      addPass(createPatmosStackCacheAnalysisInfo(getPatmosTargetMachine()));
-
-      if (EnableStackCacheAnalysis) {
-        addPass(createPatmosStackCacheAnalysis(getPatmosTargetMachine()));
-      }
-
-      // following pass is a peephole pass that does neither modify
-      // the control structure nor the size of basic blocks.
-      addPass(createPatmosBypassFromPMLPass(getPatmosTargetMachine()));
-
-      return true;
-    }
-
-    /// addSerializePass - Install a pass that serializes the internal representation
-    /// of the compiler to PML format
-    virtual bool addSerializePass(std::string& OutFile,
-                                  ArrayRef<std::string> Roots,
-                                  std::string &BitcodeFile) {
-      if (OutFile.empty())
-        return false;
-
-
-      addPass(createPatmosModuleExportPass(
-          getPatmosTargetMachine(),
-          OutFile, BitcodeFile,
-          Roots.empty() ? ArrayRef<std::string>(DefaultRoot) : Roots
-          ));
-
-      return true;
-    }
-
-    /// addPreRegAlloc - This method may be implemented by targets that want to
-    /// run passes immediately before register allocation. This should return
-    /// true if -print-machineinstrs should print after these passes.
-    virtual bool addPreRegAlloc() {
-      return false;
-    }
-
-    /// addPostRegAlloc - This method may be implemented by targets that want to
-    /// run passes after register allocation pass pipeline but before
-    /// prolog-epilog insertion.  This should return true if -print-machineinstrs
-    /// should print after these passes.
-    virtual bool addPostRegAlloc() {
-      addPass(createPatmosSinglePathInfoPass(getPatmosTargetMachine()));
-      addPass(createPatmosSPPreparePass(getPatmosTargetMachine()));
-      return false;
-    }
+      }
+      return false;
+    }
+
 
 
     /// addPreSched2 - This method may be implemented by targets that want to
@@ -227,6 +118,7 @@
       if (PatmosSinglePathInfo::isEnabled()) {
         addPass(createPatmosSinglePathInfoPass(getPatmosTargetMachine()));
         addPass(createPatmosSPReducePass(getPatmosTargetMachine()));
+        return true;
       } else {
         if (getOptLevel() != CodeGenOpt::None && !DisableIfConverter) {
           addPass(&IfConverterID);
@@ -234,14 +126,104 @@
           // removed before function splitter
           addPass(&UnreachableMachineBlockElimID);
         }
-      }
+        if (getOptLevel() != CodeGenOpt::None) {
+          // Add the standard basic block placement before the post-RA scheduler
+          // as it creates and removes branches.
+          TargetPassConfig::addBlockPlacement();
+        }
+      }
+      return false;
+    }
+
+
+    virtual void addBlockPlacement() {
+      // The block placement passes are added after the post-RA scheduler.
+      // We do want to have our branches created by this pass scheduled by the
+      // post-RA scheduler and we do not handle delay-slots in
+      // PatmosInstrInfo.InsertBranch|RemoveBranch, so we disable the default
+      // pass here and add them in PreSched2 instead.
+    }
+
+
+    /// addPreEmitPass - This pass may be implemented by targets that want to run
+    /// passes immediately before machine code is emitted.  This should return
+    /// true if -print-machineinstrs should print out the code after the passes.
+    virtual bool addPreEmitPass(){
+
+      // Post-RA MI Scheduler does bundling and delay slots itself. Otherwise,
+      // add passes to handle them.
+      if (!getPatmosSubtarget().usePatmosPostRAScheduler(getOptLevel())) {
+
+        if (getPatmosSubtarget().enableBundling(getOptLevel())) {
+          addPass(createPatmosPacketizer(getPatmosTargetMachine()));
+        }
+
+        addPass(createPatmosDelaySlotFillerPass(getPatmosTargetMachine(),
+                                                false));
+
+        if (getPatmosSubtarget().enableBundling(getOptLevel())) {
+          addPass(createPatmosBundleSanitizer(getPatmosTargetMachine()));
+        }
+      }
+
+      // All passes below this line must handle delay slots and bundles
+      // correctly.
+
+      if (getPatmosSubtarget().hasMethodCache()) {
+        addPass(createPatmosFunctionSplitterPass(getPatmosTargetMachine()));
+      }
+
+
+      // this is pseudo pass that may hold results from SC analysis
+      // (currently for PML export)
+      addPass(createPatmosStackCacheAnalysisInfo(getPatmosTargetMachine()));
 
       if (EnableStackCacheAnalysis) {
         addPass(createPatmosStackCacheAnalysis(getPatmosTargetMachine()));
       }
 
+      // following pass is a peephole pass that does neither modify
+      // the control structure nor the size of basic blocks.
+      addPass(createPatmosBypassFromPMLPass(getPatmosTargetMachine()));
+
       return true;
     }
+
+    /// addSerializePass - Install a pass that serializes the internal representation
+    /// of the compiler to PML format
+    virtual bool addSerializePass(std::string& OutFile,
+                                  ArrayRef<std::string> Roots,
+                                  std::string &BitcodeFile) {
+      if (OutFile.empty())
+        return false;
+
+
+      addPass(createPatmosModuleExportPass(
+          getPatmosTargetMachine(),
+          OutFile, BitcodeFile,
+          Roots.empty() ? ArrayRef<std::string>(DefaultRoot) : Roots
+          ));
+
+      return true;
+    }
+
+    /// addPreRegAlloc - This method may be implemented by targets that want to
+    /// run passes immediately before register allocation. This should return
+    /// true if -print-machineinstrs should print after these passes.
+    virtual bool addPreRegAlloc() {
+      return false;
+    }
+
+    /// addPostRegAlloc - This method may be implemented by targets that want to
+    /// run passes after register allocation pass pipeline but before
+    /// prolog-epilog insertion.  This should return true if -print-machineinstrs
+    /// should print after these passes.
+    virtual bool addPostRegAlloc() {
+      addPass(createPatmosSinglePathInfoPass(getPatmosTargetMachine()));
+      addPass(createPatmosSPPreparePass(getPatmosTargetMachine()));
+      return false;
+    }
+
 
   };
 } // namespace
