--- conflicted
+++ resolved
@@ -227,26 +227,12 @@
   assert((Cond.size() == 2 || Cond.size() == 0) &&
          "Patmos branch conditions should have two components (reg+imm)!");
 
-<<<<<<< HEAD
-  if (Cond.empty()) {
-    // Unconditional branch?
-    assert(TBB && !FBB && "Unconditional branch with multiple successors!");
-    AddDefaultPred(BuildMI(&MBB, DL, get(Patmos::BRu)))
-      .addMBB(TBB);
-    return 1;
-  }
-
-  // Conditional branch.
-  unsigned Count = 0;
-  BuildMI(&MBB, DL, get(Patmos::BR))
-    .addReg(Cond[0].getReg()).addImm(Cond[1].getImm()) // condition as predicate
-=======
   if (FBB == 0) {
     // One-way branch.
     if (Cond.empty()) { // Unconditional branch
-      AddDefaultPred(BuildMI(&MBB, DL, get(Patmos::BCu))).addMBB(TBB);
+      AddDefaultPred(BuildMI(&MBB, DL, get(Patmos::BRu))).addMBB(TBB);
     } else { // Conditional branch.
-      BuildMI(&MBB, DL, get(Patmos::BC))
+      BuildMI(&MBB, DL, get(Patmos::BR))
         .addOperand(Cond[0]).addOperand(Cond[1])
         .addMBB(TBB);
     }
@@ -254,22 +240,14 @@
   }
 
   // Two-way Conditional branch.
-  BuildMI(&MBB, DL, get(Patmos::BC))
+  BuildMI(&MBB, DL, get(Patmos::BR))
     .addOperand(Cond[0]).addOperand(Cond[1])
->>>>>>> c3ca86b2
     .addMBB(TBB);
-  AddDefaultPred(BuildMI(&MBB, DL, get(Patmos::BCu)))
+  AddDefaultPred(BuildMI(&MBB, DL, get(Patmos::BRu)))
     .addMBB(FBB);
   return 2;
 }
 
-<<<<<<< HEAD
-  if (FBB) {
-    // Two-way Conditional branch. Insert the second (unconditional) branch.
-    AddDefaultPred(BuildMI(&MBB, DL, get(Patmos::BRu)))
-      .addMBB(FBB);
-    ++Count;
-=======
 bool PatmosInstrInfo::fixOpcodeForGuard(MachineInstr *MI) const
 {
   unsigned opc = MI->getOpcode();
@@ -279,8 +257,8 @@
     if (isPredicated(MI)) {
       // unconditional branch -> conditional branch
       switch (opc) {
-        case Patmos::BCu: newopc = Patmos::BC; break;
-        case Patmos::Bu:  newopc = Patmos::B ; break;
+        case Patmos::BRu:   newopc = Patmos::BR;   break;
+        case Patmos::BRCFu: newopc = Patmos::BRCF; break;
         default:
           assert(MI->isConditionalBranch());
           break;
@@ -288,14 +266,13 @@
     } else { // NOT predicated
       // conditional branch -> unconditional branch
       switch (opc) {
-        case Patmos::BC: newopc = Patmos::BCu; break;
-        case Patmos::B:  newopc = Patmos::Bu ; break;
+        case Patmos::BR:   newopc = Patmos::BRu;   break;
+        case Patmos::BRCF: newopc = Patmos::BRCFu; break;
         default:
           assert(MI->isUnconditionalBranch());
           break;
       }
     }
->>>>>>> c3ca86b2
   }
   if (newopc != -1) {
     // we have sth to rewrite
@@ -356,10 +333,12 @@
 
 MachineBasicBlock *PatmosInstrInfo::
 getBranchTarget(const MachineInstr *MI) const {
-<<<<<<< HEAD
-  assert(MI->isBranch() && "Not a branch instruction!");
+  // can handle only direct branches
+  assert(MI->isBranch() && !MI->isIndirectBranch() &&
+         "Not a direct branch instruction!");
   return MI->getOperand(2).getMBB();
 }
+
 
 void PatmosInstrInfo::
 InsertNOP(MachineBasicBlock &MBB, MachineBasicBlock::iterator &I,
@@ -375,11 +354,6 @@
     AddDefaultPred(BuildMI(MBB, J, DL, get(Patmos::MCNOP)))
       .addImm(NumCycles);
   }
-=======
-  // can handle only direct branches
-  assert(MI->isBranch() && !MI->isIndirectBranch() &&
-         "Not a direct branch instruction!");
-  return MI->getOperand(2).getMBB();
 }
 
 
@@ -402,5 +376,4 @@
     return true;
   }
   return false;
->>>>>>> c3ca86b2
 }