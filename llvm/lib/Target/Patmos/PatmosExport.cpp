//===-- PatmosExport.cpp - Target-specific PML exporter for Patmos --------===//
//
//                     The LLVM Compiler Infrastructure
//
// This file is distributed under the University of Illinois Open Source
// License. See LICENSE.TXT for details.
//
//===----------------------------------------------------------------------===//
//
// This file contains a Patmos-customized PML export driver and -pass.
//
//===----------------------------------------------------------------------===//

#define DEBUG_TYPE "patmos-export"

#include "Patmos.h"
#include "PatmosCallGraphBuilder.h"
#include "PatmosInstrInfo.h"
#include "PatmosMachineFunctionInfo.h"
#include "PatmosStackCacheAnalysis.h"
#include "PatmosTargetMachine.h"
#include "InstPrinter/PatmosInstPrinter.h"
#include "llvm/IR/Function.h"
#include "llvm/CodeGen/Analysis.h"
#include "llvm/CodeGen/CallingConvLower.h"
#include "llvm/CodeGen/MachineBasicBlock.h"
#include "llvm/CodeGen/MachineFunction.h"
#include "llvm/CodeGen/MachineFunctionPass.h"
#include "llvm/CodeGen/MachineLoopInfo.h"
#include "llvm/CodeGen/MachineJumpTableInfo.h"
#include "llvm/CodeGen/PMLExport.h"
#include "llvm/Support/CommandLine.h"
#include "llvm/Support/Debug.h"
#include "llvm/Support/ErrorHandling.h"
#include "llvm/Support/Format.h"
#include "llvm/Support/raw_ostream.h"
#include "llvm/PassManagers.h"

#include <map>
#include <sstream>
#include <iostream>

using namespace llvm;

static cl::opt<bool> LongSerialize (
  "mpatmos-long-serialize",
  cl::init(false),
  cl::desc("Export more detailed descriptions."),
  cl::Hidden);


namespace llvm {

  class PatmosPMLInstrInfo : public PMLInstrInfo {

    PatmosTargetMachine &TM;
    MCallGraph *MCG;

  public:
    PatmosPMLInstrInfo(PatmosTargetMachine &tm) : PMLInstrInfo(), TM(tm), MCG(0) {}

    void setCallGraph(MCallGraph *mcg) { MCG = mcg; }

    /// @return true if the list of callees is safe.
    bool addCallees(MCGNode *Callee, MFList &Callees) {
      if (Callee && Callee->getMF()) {
        Callees.push_back(Callee->getMF());
        return true;
      }
      else if (Callee && Callee->isUnknown()) {
        // Get all functions that match this unknown call.
        // TODO we might want to mark this flow fact somehow..
        for (MCGSites::const_iterator ci = Callee->getSites().begin(),
             ce = Callee->getSites().end(); ci != ce; ci++)
        {
          MCGNode *MatchedCallee = (*ci)->getCallee();
          if (MatchedCallee && MatchedCallee->getMF()) {
            Callees.push_back(MatchedCallee->getMF());
          }
          else if (MatchedCallee && MatchedCallee->isUnknown()) {
            llvm_unreachable("Callgraph calls unknown functions from "
                             "unknown call site");
          }
        }
      }
      return false;
    }

    virtual std::vector<StringRef> getCalleeNames(MachineFunction &Caller,
                                             const MachineInstr *Instr)
    {
      std::vector<StringRef> CalleeNames;

      assert(Instr->isCall());

      // read call (patmos specific: operand[2] of call)
      const MachineOperand &MO(Instr->getOperand(2));

      if (MO.isGlobal()) {
        // is the global value a function?
        CalleeNames.push_back(MO.getGlobal()->getName());
      }
      else if (MO.isSymbol()) {
        // find the function in the current module
        CalleeNames.push_back(MO.getSymbolName());
      }
      else if (MCG) {
        MCGNode *node = MCG->makeMCGNode(&Caller);
        MCGSite *site = node->findSite(Instr);

        if (site && site->getCallee()) {
          MCGNode *Callee = site->getCallee();
          MFList Callees;
          addCallees(Callee, Callees);
          for (MFList::iterator it = Callees.begin(), ie = Callees.end();
               it != ie; it++)
          {
            const Function *F = (*it)->getFunction();
            if (!F) continue;
            CalleeNames.push_back(F->getName());
          }
        }
      }

      return CalleeNames;
    }

    virtual MFList getCallees(const Module &M, MachineModuleInfo &MMI,
                              MachineFunction &MF, const MachineInstr *Instr)
    {
      if (MCG) {
        MCGNode *node = MCG->makeMCGNode(&MF);
        MCGSite *site = node->findSite(Instr);
        MFList Callees;
        addCallees(site->getCallee(), Callees);
        return Callees;
      }
      return PMLInstrInfo::getCallees(M, MMI, MF, Instr);
    }

    virtual unsigned getBranchDelaySlots(const MachineInstr *Instr) {
<<<<<<< HEAD
      switch (Instr->getOpcode()) {
      case Patmos::BR:
      case Patmos::BRu: 
      case Patmos::BRT:
      case Patmos::BRTu:
	return 2;
      case Patmos::BRCF:
      case Patmos::BRCFu:
      case Patmos::BRCFT:
      case Patmos::BRCFTu:
      case Patmos::CALL:
      case Patmos::CALLR:
      case Patmos::RET:
      case Patmos::XRET:
	return 3;
      default:
	return 0;
      }
=======
      return TM.getSubtargetImpl()->getDelaySlotCycles(Instr);
>>>>>>> 4017f7ce
    }

    virtual const std::vector<MachineBasicBlock*> getBranchTargets(
                                    MachineFunction &MF,
                                    const MachineInstr *Instr)
    {
      std::vector<MachineBasicBlock*> targets;

      switch (Instr->getOpcode()) {
      case Patmos::BR:
      case Patmos::BRu:
      case Patmos::BRCF:
      case Patmos::BRCFu: {
        // handle normal branches, return single branch target
        const MachineOperand &MO(Instr->getOperand(2));

        if (MO.isMBB()) {
          targets.push_back( MO.getMBB() );
        }

        break;
        }
      case Patmos::BRT:
      case Patmos::BRTu:
      case Patmos::BRCFT:
      case Patmos::BRCFTu: {
        // read jump table (patmos specific: operand[3] of BR(CF)?Tu?)
        assert(Instr->getNumOperands() == 4);

        unsigned index = Instr->getOperand(3).getIndex();
        MachineJumpTableInfo *MJTI = MF.getJumpTableInfo();

        typedef const std::vector<MachineBasicBlock*> JTEntries;
        JTEntries &JTBBs(MJTI->getJumpTables()[index].MBBs);

        return JTBBs;
        }
      }

      return targets;
    }

    virtual MFList getCalledFunctions(const Module &M,
                                      MachineModuleInfo &MMI,
                                      MachineFunction &MF)
    {
      if (MCG) {
        // take the shortcut using the callgraph
        MCGNode *node = MCG->makeMCGNode(&MF);
        if (node) {
          MFList Callees;
          const MCGSites &Sites = node->getSites();
          for (MCGSites::const_iterator it = Sites.begin(), ie = Sites.end();
               it != ie; ++it)
          {
            MCGNode *Callee = (*it)->getCallee();
            addCallees(Callee, Callees);
          }
          return Callees;
        }
      }
      return PMLInstrInfo::getCalledFunctions(M, MMI, MF);
    }

    virtual int getSize(const MachineInstr *Instr)
    {
      return TM.getInstrInfo()->getInstrSize(Instr);
    }
  };

  class PatmosBitcodeExport : public PMLBitcodeExport {
  public:
    PatmosBitcodeExport(PatmosTargetMachine &tm, ModulePass &mp)
      : PMLBitcodeExport(tm, mp) {}

    virtual bool doExportInstruction(const Instruction* Instr) {
      return true;
    }

    virtual void printDesc(raw_ostream &os, const Instruction *Instr)
    {
      if (LongSerialize) {
        // TODO is not serialized properly, escape correctly!
        Instr->print(os);
      }
    }
  };

  // we need information about the calling conventions!
  #include "PatmosGenCallingConv.inc"

  class PatmosMachineExport : public PMLMachineExport {
  public:
    PatmosMachineExport(PatmosTargetMachine &tm, ModulePass &mp,
                        PMLInstrInfo *PII)
      : PMLMachineExport(tm, mp, PII) {
        // silence compiler warning
        (void)RetCC_Patmos;
      }


    virtual bool doExportInstruction(const MachineInstr *Ins) {
      return true;
    }

    virtual void printDesc(raw_ostream &os, const MachineInstr *Instr)
    {
      if (LongSerialize) {
        // TODO is not serialized properly, escape correctly!
        Instr->print(os);
      }
    }

    virtual void exportInstruction(MachineFunction &MF,
                                   yaml::MachineInstruction *I,
                                   const MachineInstr *Instr,
                                   bool BundledWithPred,
                                   SmallVector<MachineOperand, 4> &Conditions,
                                   bool HasBranchInfo,
                                   MachineBasicBlock *TrueSucc,
                                   MachineBasicBlock *FalseSucc);

    /// exportArgumentRegisterMapping
    /// see below for implementation
    virtual void exportArgumentRegisterMapping(
                                  yaml::MachineFunction *PMF,
                                  const MachineFunction &MF);

    virtual void exportSubfunctions(MachineFunction &MF,
                                        yaml::MachineFunction *PMF);
  };


  class PatmosModuleExportPass : public PMLModuleExportPass {
    static char ID;

  public:
    PatmosModuleExportPass(PatmosTargetMachine &tm, StringRef filename,
                           ArrayRef<std::string> roots)
      : PMLModuleExportPass(ID, tm, filename, roots)
    {
      initializePatmosCallGraphBuilderPass(*PassRegistry::getPassRegistry());

      setPMLInstrInfo(new PatmosPMLInstrInfo(tm));
    }

    PatmosPMLInstrInfo *getPatmosInstrInfo() {
      return static_cast<PatmosPMLInstrInfo*>(getPMLInstrInfo());
    }

    virtual const char *getPassName() const {
      return "Patmos YAML/PML Module Export";
    }

    virtual void getAnalysisUsage(AnalysisUsage &AU) const {
      AU.setPreservesAll();
      AU.addRequired<PatmosCallGraphBuilder>();
      AU.addRequired<PatmosStackCacheAnalysisInfo>();
      PMLModuleExportPass::getAnalysisUsage(AU);
    }

    virtual bool runOnMachineModule(const Module &M) {
      PatmosCallGraphBuilder &PCGB( getAnalysis<PatmosCallGraphBuilder>() );
      getPatmosInstrInfo()->setCallGraph( PCGB.getCallGraph() );
      return PMLModuleExportPass::runOnMachineModule(M);
    }
  };

  char PatmosModuleExportPass::ID = 0;


  /// createPatmosExportPass - Returns a new PatmosExportPass
  /// \see PatmosExportPass
  ModulePass *createPatmosModuleExportPass(PatmosTargetMachine &TM,
                                           std::string& Filename,
                                           std::string& BitcodeFilename,
                                           ArrayRef<std::string> Roots)
  {
    PatmosModuleExportPass *PEP =
                      new PatmosModuleExportPass(TM, Filename, Roots);

    // Add our own export passes
    PEP->addExporter( new PatmosMachineExport(TM, *PEP, PEP->getPatmosInstrInfo()));
    PEP->addExporter( new PatmosBitcodeExport(TM, *PEP) );
    PEP->addExporter( new PMLRelationGraphExport(TM, *PEP) );
    if (! BitcodeFilename.empty())
      PEP->writeBitcode(BitcodeFilename);
    return PEP;
  }



///////////////////////////////////////////////////////////////////////////////


  void PatmosMachineExport::
  exportArgumentRegisterMapping(yaml::MachineFunction *PMF,
                                const MachineFunction &MF)
  {
      const PatmosTargetLowering *TLI =
        static_cast<const PatmosTargetLowering *>(TM.getTargetLowering());
      const TargetRegisterInfo *TRI = TM.getRegisterInfo();
      const Function *F = MF.getFunction();
      LLVMContext &Ctx = F->getParent()->getContext();

      if (F->isVarArg()) {
        // we are passing arguments on stack, can't handle this for now
        // TODO
        return;
      }

      // following code segment was copied in large parts from
      // SelectionDAGISel::LowerArguments(), which can be found in
      // lib/CodeGen/SelectionDAG/SelectionDAGBuilder.cpp:6628
      /////////////////

      SmallVector<ISD::InputArg, 16> Ins;
      const DataLayout *TD = TLI->getDataLayout();
      ISD::ArgFlagsTy Flags;

      // For Patmos, PatmosISelLowering does not overload CanLowerReturn(),
      // which returns true by default and is queried by FunctionInfo
      // Check whether the function can return without sret-demotion.
      SmallVector<ISD::OutputArg, 4> Outs;
      GetReturnInfo(F->getReturnType(), F->getAttributes().getRetAttributes(),
          Outs, *TLI);
      assert(TLI->CanLowerReturn(F->getCallingConv(),
            const_cast<MachineFunction&>(MF), F->isVarArg(), Outs, Ctx));

      // Set up the incoming argument description vector.
      unsigned Idx = 1;
      for (Function::const_arg_iterator I = F->arg_begin(), E = F->arg_end();
          I != E; ++I, ++Idx) {
        SmallVector<EVT, 4> ValueVTs;
        ComputeValueVTs(*TLI, I->getType(), ValueVTs);
        bool isArgValueUsed = !I->use_empty();
        for (unsigned Value = 0, NumValues = ValueVTs.size();
            Value != NumValues; ++Value) {
          EVT VT = ValueVTs[Value];
          Type *ArgTy = VT.getTypeForEVT(Ctx);
          ISD::ArgFlagsTy Flags;
          unsigned OriginalAlignment =
            TD->getABITypeAlignment(ArgTy);

          if (F->getAttributes().hasAttribute(Idx, Attribute::ZExt))
            Flags.setZExt();
          if (F->getAttributes().hasAttribute(Idx, Attribute::SExt))
            Flags.setSExt();
          if (F->getAttributes().hasAttribute(Idx, Attribute::InReg))
            Flags.setInReg();
          if (F->getAttributes().hasAttribute(Idx, Attribute::StructRet))
            Flags.setSRet();
          if (F->getAttributes().hasAttribute(Idx, Attribute::ByVal)) {
            Flags.setByVal();
            PointerType *Ty = cast<PointerType>(I->getType());
            Type *ElementTy = Ty->getElementType();
            Flags.setByValSize(TD->getTypeAllocSize(ElementTy));
            // For ByVal, alignment should be passed from FE.  BE will guess if
            // this info is not there but there are cases it cannot get right.
            unsigned FrameAlign;
            if (F->getParamAlignment(Idx))
              FrameAlign = F->getParamAlignment(Idx);
            else
              FrameAlign = TLI->getByValTypeAlignment(ElementTy);
            Flags.setByValAlign(FrameAlign);
          }
          if (F->getAttributes().hasAttribute(Idx, Attribute::Nest))
            Flags.setNest();
          Flags.setOrigAlign(OriginalAlignment);

          EVT RegisterVT = TLI->getRegisterType(Ctx, VT);
          unsigned NumRegs = TLI->getNumRegisters(Ctx, VT);
          for (unsigned i = 0; i != NumRegs; ++i) {
            ISD::InputArg MyFlags(Flags, RegisterVT, isArgValueUsed,
                Idx-1, i*RegisterVT.getStoreSize());
            if (NumRegs > 1 && i == 0)
              MyFlags.Flags.setSplit();
            // if it isn't first piece, alignment must be 1
            else if (i > 0)
              MyFlags.Flags.setOrigAlign(1);
            Ins.push_back(MyFlags);
          }
        }
      }

      /////////////////
      // see
      // PatmosTargetLowering::LowerCCCArguments() in PatmosISelLowering.cpp
      /////////////////
      // Assign locations to all of the incoming arguments.
      SmallVector<CCValAssign, 16> ArgLocs;
      CCState CCInfo(F->getCallingConv(), false/*isVarArg*/,
                     const_cast<MachineFunction&>(MF), TM, ArgLocs, Ctx);
      CCInfo.AnalyzeFormalArguments(Ins, CC_Patmos);
      /////////////////


      // Lowered arguments are computed, now we can match them back again
      // and do the actual exporting

      unsigned FAIdx = 0, // formal argument index
               LAIdx = 0; // lowered argument index

      // we have a 1-1 mapping of Ins to ArgLocs, we access them via LAIdx
      for (Function::const_arg_iterator I = F->arg_begin(), E = F->arg_end();
          I != E; ++I, ++FAIdx) {

        // Place LAIdx to the position where the lowered arguments for the
        // corresponding formal argument start
        while(Ins[LAIdx].OrigArgIndex < FAIdx) LAIdx++;

        if (IntegerType *ITy = dyn_cast<IntegerType>(I->getType())) {
          // being an integer, this might be an interesting parameter

          // TODO Do we need to test special flags (zero-/sign-extend)
          //      and output more information?
          // Note that we start with the low-part registers first
          EVT VT = TLI->getValueType(ITy);
          assert(VT.isSimple());

          DEBUG( dbgs() << FAIdx << " " << *I << ": [" );

          // FIXME
          // we don't add it immediately to PMF, as we only support
          // arguments in registers at this point
          std::string ArgName = ("\"%" + I->getName() + "\"").str();
          yaml::Argument *Arg = new yaml::Argument(ArgName, FAIdx);
          bool allInRegs = true;

          // get all registers with OrigArgIndex == FAIdx
          for( ; LAIdx < Ins.size() && Ins[LAIdx].OrigArgIndex == FAIdx;
              LAIdx++) {
            CCValAssign &VA = ArgLocs[LAIdx];

            if (!VA.isRegLoc()) {
              // no support yet, bailout
              allInRegs = false;
              break;
            }

            // we prefer the name of the register as is printed in assembly
            Arg->addReg(PatmosInstPrinter::getRegisterName(VA.getLocReg()));

            DEBUG( dbgs() <<  TRI->getName(VA.getLocReg()) << " " );
          }

          DEBUG( dbgs() <<  "]\n" );

          if (allInRegs) {
            PMF->addArgument(Arg);
          } else {
            delete Arg;
          }
        }
      }
    }

    void PatmosMachineExport::
    exportInstruction(MachineFunction &MF,
                      yaml::MachineInstruction *I,
                      const MachineInstr *Instr,
                      bool BundledWithPred,
                      SmallVector<MachineOperand, 4> &Conditions,
                      bool HasBranchInfo,
                      MachineBasicBlock *TrueSucc,
                      MachineBasicBlock *FalseSucc) {

      PatmosStackCacheAnalysisInfo *SCA =
       &P.getAnalysis<PatmosStackCacheAnalysisInfo>();

      // Export the argument of reserve and ensure instructions
      if (Instr->getOpcode() == Patmos::SENSi ||
          Instr->getOpcode() == Patmos::SRESi) {
        I->StackCacheArg = Instr->getOperand(2).getImm();
      }
      // Export the worst-case spill and fill counts (if analysis available)
      if (SCA->isValid()) {
        if (Instr->getOpcode() == Patmos::SENSi) {
          PatmosStackCacheAnalysisInfo::FillSpillCounts::iterator it =
            SCA->Ensures.find(Instr);
          assert(it != SCA->Ensures.end());
          I->StackCacheFill = it->second;
        } else if (Instr->getOpcode() == Patmos::SRESi) {
          PatmosStackCacheAnalysisInfo::FillSpillCounts::iterator it =
            SCA->Reserves.find(Instr);
          assert(it != SCA->Reserves.end());
          I->StackCacheSpill = it->second;
        }
      }

      if (!Instr->isInlineAsm() && (Instr->mayLoad() || Instr->mayStore())) {
        const PatmosInstrInfo *PII =
          static_cast<const PatmosInstrInfo*>(TM.getInstrInfo());
        switch (PII->getMemType(Instr)) {
          case PatmosII::MEM_S: I->MemType = yaml::Name("stack");  break;
          case PatmosII::MEM_L: I->MemType = yaml::Name("local");  break;
          case PatmosII::MEM_M: I->MemType = yaml::Name("memory"); break;
          case PatmosII::MEM_C: I->MemType = yaml::Name("cache");  break;
          default: /*NOP*/;
        }
      }
      return PMLMachineExport::exportInstruction(MF, I, Instr, BundledWithPred,
          Conditions, HasBranchInfo, TrueSucc, FalseSucc);
    }


    void PatmosMachineExport::exportSubfunctions(MachineFunction &MF,
                                                 yaml::MachineFunction *PMF)
    {
      // TODO use some PML mapping function to get the unique label for MBBs
      yaml::Subfunction *S = new yaml::Subfunction(MF.begin()->getNumber());
      const PatmosMachineFunctionInfo *PMFI =
                                        MF.getInfo<PatmosMachineFunctionInfo>();

      for (MachineFunction::iterator bb = MF.begin(), be = MF.end(); bb != be;
           bb++)
      {
        if (bb != MF.begin() && PMFI->isMethodCacheRegionEntry(bb)) {
          PMF->addSubfunction(S);
          S = new yaml::Subfunction(bb->getNumber());
        }
        S->addBlock(bb->getNumber());
      }
      PMF->addSubfunction(S);
    }

} // end namespace llvm
<|MERGE_RESOLUTION|>--- conflicted
+++ resolved
@@ -139,13 +139,12 @@
     }
 
     virtual unsigned getBranchDelaySlots(const MachineInstr *Instr) {
-<<<<<<< HEAD
       switch (Instr->getOpcode()) {
       case Patmos::BR:
       case Patmos::BRu: 
       case Patmos::BRT:
       case Patmos::BRTu:
-	return 2;
+		return 2;
       case Patmos::BRCF:
       case Patmos::BRCFu:
       case Patmos::BRCFT:
@@ -154,13 +153,11 @@
       case Patmos::CALLR:
       case Patmos::RET:
       case Patmos::XRET:
-	return 3;
+		return 3;
       default:
-	return 0;
-      }
-=======
-      return TM.getSubtargetImpl()->getDelaySlotCycles(Instr);
->>>>>>> 4017f7ce
+		return 0;
+      }
+      // return TM.getSubtargetImpl()->getDelaySlotCycles(Instr);
     }
 
     virtual const std::vector<MachineBasicBlock*> getBranchTargets(
