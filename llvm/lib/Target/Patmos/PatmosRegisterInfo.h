//===- PatmosRegisterInfo.h - Patmos Register Information Impl --*- C++ -*-===//
//
//                     The LLVM Compiler Infrastructure
//
// This file is distributed under the University of Illinois Open Source
// License. See LICENSE.TXT for details.
//
//===----------------------------------------------------------------------===//
//
// This file contains the Patmos implementation of the MRegisterInfo class.
//
//===----------------------------------------------------------------------===//

#ifndef _LLVM_TARGET_PATMOS_REGISTERINFO_H_
#define _LLVM_TARGET_PATMOS_REGISTERINFO_H_

#include "llvm/Target/TargetRegisterInfo.h"

#define GET_REGINFO_HEADER
#include "PatmosGenRegisterInfo.inc"

namespace llvm {

class TargetInstrInfo;
class PatmosTargetMachine;

struct PatmosRegisterInfo : public PatmosGenRegisterInfo {
private:
  PatmosTargetMachine &TM;
  const TargetInstrInfo &TII;

  /// StackAlign - Default stack alignment.
  ///
  unsigned StackAlign;

  /// computeLargeFIOffset - Emit an ADDi or ADDl instruction to compute a large
  /// FI offset.
  /// \note The offset and basePtr arguments are possibly updated!
  void computeLargeFIOffset(MachineRegisterInfo &MRI,
                            int &offset, unsigned &basePtr,
                            MachineBasicBlock::iterator II,
                            int shl) const;

  /// expandPseudoPregInstr - expand PSEUDO_PREG_SPILL or PSEUDO_PREG_RELOAD
  /// to a sequence of real machine instructions.
  void expandPseudoPregInstr(MachineBasicBlock::iterator II,
                             int offset, unsigned basePtr,
                             bool isOnStackCache) const;
public:
  PatmosRegisterInfo(PatmosTargetMachine &tm, const TargetInstrInfo &tii);

  /// get the associate patmos target machine
  PatmosTargetMachine& getTargetMachine() const { return TM; }

  /// Code Generation virtual methods...
  const uint16_t *getCalleeSavedRegs(const MachineFunction *MF = 0) const;

  BitVector getReservedRegs(const MachineFunction &MF) const;


  const TargetRegisterClass *
  getMatchingSuperRegClass(const TargetRegisterClass *A,
                           const TargetRegisterClass *B, unsigned Idx) const {
    // No sub-classes makes this really easy.
    return A;
  }

  /// hasReservedSpillSlot - Return true if target has reserved a spill slot in
  /// the stack frame of the given function for the specified register. e.g. On
  /// x86, if the frame register is required, the first fixed stack object is
  /// reserved as its spill slot. This tells PEI not to create a new stack
  /// frame object for the given register. It should be called only after
  /// processFunctionBeforeCalleeSavedScan().
  virtual bool hasReservedSpillSlot(const MachineFunction &MF, unsigned Reg,
                                    int &FrameIdx) const;

  /// requiresRegisterScavenging - returns true if the target requires (and can
  /// make use of) the register scavenger.
  virtual bool requiresRegisterScavenging(const MachineFunction &MF) const;

  /// requiresFrameIndexScavenging - returns true if the target requires post
  /// PEI scavenging of registers for materializing frame index constants.
  virtual bool requiresFrameIndexScavenging(const MachineFunction &MF) const {
    return false; //FIXME
  }
<<<<<<< HEAD

  /// trackLivenessAfterRegAlloc - returns true if the live-ins should be
  /// tracked after register allocation.
  virtual bool trackLivenessAfterRegAlloc(const MachineFunction &MF) const {
    return true;
  }

#if 0
  const TargetRegisterClass* getPointerRegClass(unsigned Kind = 0) const;
#endif
=======
>>>>>>> 3a90419a

  virtual void eliminateFrameIndex(MachineBasicBlock::iterator II,
                                   int SPAdj, unsigned FIOperandNum,
		                   RegScavenger *RS = NULL) const;

  // Debug information queries.
  unsigned getFrameRegister(const MachineFunction &MF) const;

};

} // end namespace llvm

#endif // _LLVM_TARGET_PATMOS_REGISTERINFO_H_<|MERGE_RESOLUTION|>--- conflicted
+++ resolved
@@ -83,7 +83,6 @@
   virtual bool requiresFrameIndexScavenging(const MachineFunction &MF) const {
     return false; //FIXME
   }
-<<<<<<< HEAD
 
   /// trackLivenessAfterRegAlloc - returns true if the live-ins should be
   /// tracked after register allocation.
@@ -94,8 +93,6 @@
 #if 0
   const TargetRegisterClass* getPointerRegClass(unsigned Kind = 0) const;
 #endif
-=======
->>>>>>> 3a90419a
 
   virtual void eliminateFrameIndex(MachineBasicBlock::iterator II,
                                    int SPAdj, unsigned FIOperandNum,
