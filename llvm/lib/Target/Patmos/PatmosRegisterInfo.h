//===- PatmosRegisterInfo.h - Patmos Register Information Impl --*- C++ -*-===//
//
//                     The LLVM Compiler Infrastructure
//
// This file is distributed under the University of Illinois Open Source
// License. See LICENSE.TXT for details.
//
//===----------------------------------------------------------------------===//
//
// This file contains the Patmos implementation of the MRegisterInfo class.
//
//===----------------------------------------------------------------------===//

#ifndef _LLVM_TARGET_PATMOS_REGISTERINFO_H_
#define _LLVM_TARGET_PATMOS_REGISTERINFO_H_

#include "llvm/Target/TargetRegisterInfo.h"

#define GET_REGINFO_HEADER
#include "PatmosGenRegisterInfo.inc"

namespace llvm {

class TargetInstrInfo;
class PatmosTargetMachine;

struct PatmosRegisterInfo : public PatmosGenRegisterInfo {
private:
  PatmosTargetMachine &TM;
  const TargetInstrInfo &TII;

  /// StackAlign - Default stack alignment.
  ///
  unsigned StackAlign;

  /// computeLargeFIOffset - Emit an ADDi or ADDl instruction to compute a large
  /// FI offset.
  /// \note The offset and basePtr arguments are possibly updated!
  void computeLargeFIOffset(MachineRegisterInfo &MRI,
                            int &offset, unsigned &basePtr,
                            MachineBasicBlock::iterator II,
                            int shl) const;

  /// expandPseudoPregInstr - expand PSEUDO_PREG_SPILL or PSEUDO_PREG_RELOAD
  /// to a sequence of real machine instructions.
  void expandPseudoPregInstr(MachineBasicBlock::iterator II,
                             int offset, unsigned basePtr,
                             bool isOnStackCache) const;
public:
  PatmosRegisterInfo(PatmosTargetMachine &tm, const TargetInstrInfo &tii);

  /// get the associate patmos target machine
  PatmosTargetMachine& getTargetMachine() const { return TM; }

  /// Code Generation virtual methods...
  const uint16_t *getCalleeSavedRegs(const MachineFunction *MF = 0) const;

  BitVector getReservedRegs(const MachineFunction &MF) const;


  const TargetRegisterClass *
  getMatchingSuperRegClass(const TargetRegisterClass *A,
                           const TargetRegisterClass *B, unsigned Idx) const {
    // No sub-classes makes this really easy.
    return A;
  }

  bool isRReg(unsigned RegNo) const;
  bool isSReg(unsigned RegNo) const;
  bool isPReg(unsigned RegNo) const;

  /// hasReservedSpillSlot - Return true if target has reserved a spill slot in
  /// the stack frame of the given function for the specified register. e.g. On
  /// x86, if the frame register is required, the first fixed stack object is
  /// reserved as its spill slot. This tells PEI not to create a new stack
  /// frame object for the given register. It should be called only after
  /// processFunctionBeforeCalleeSavedScan().
  virtual bool hasReservedSpillSlot(const MachineFunction &MF, unsigned Reg,
                                    int &FrameIdx) const;

  /// requiresRegisterScavenging - returns true if the target requires (and can
  /// make use of) the register scavenger.
  virtual bool requiresRegisterScavenging(const MachineFunction &MF) const;

  /// requiresFrameIndexScavenging - returns true if the target requires post
  /// PEI scavenging of registers for materializing frame index constants.
  virtual bool requiresFrameIndexScavenging(const MachineFunction &MF) const {
    return false; //FIXME
  }

<<<<<<< HEAD
  /// trackLivenessAfterRegAlloc - returns true if the live-ins should be
  /// tracked after register allocation.
=======
>>>>>>> 498c9edf
  virtual bool trackLivenessAfterRegAlloc(const MachineFunction &MF) const {
    return true;
  }

<<<<<<< HEAD
#if 0
  const TargetRegisterClass* getPointerRegClass(unsigned Kind = 0) const;
#endif

=======
>>>>>>> 498c9edf
  virtual void eliminateFrameIndex(MachineBasicBlock::iterator II,
                                   int SPAdj, unsigned FIOperandNum,
		                   RegScavenger *RS = NULL) const;

  // Debug information queries.
  unsigned getFrameRegister(const MachineFunction &MF) const;

};

} // end namespace llvm

#endif // _LLVM_TARGET_PATMOS_REGISTERINFO_H_<|MERGE_RESOLUTION|>--- conflicted
+++ resolved
@@ -88,22 +88,12 @@
     return false; //FIXME
   }
 
-<<<<<<< HEAD
   /// trackLivenessAfterRegAlloc - returns true if the live-ins should be
   /// tracked after register allocation.
-=======
->>>>>>> 498c9edf
   virtual bool trackLivenessAfterRegAlloc(const MachineFunction &MF) const {
     return true;
   }
 
-<<<<<<< HEAD
-#if 0
-  const TargetRegisterClass* getPointerRegClass(unsigned Kind = 0) const;
-#endif
-
-=======
->>>>>>> 498c9edf
   virtual void eliminateFrameIndex(MachineBasicBlock::iterator II,
                                    int SPAdj, unsigned FIOperandNum,
 		                   RegScavenger *RS = NULL) const;
