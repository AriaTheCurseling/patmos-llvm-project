--- conflicted
+++ resolved
@@ -33,24 +33,15 @@
   FunctionPass *createPatmosDelaySlotFillerPass(PatmosTargetMachine &tm,
                                                 bool ForceDisable);
   FunctionPass *createPatmosFunctionSplitterPass(PatmosTargetMachine &tm);
-<<<<<<< HEAD
   FunctionPass *createPatmosExportPass(PatmosTargetMachine &TM,
                                        std::string& Filename,
                                        std::string& BitcodeFilename);
+  FunctionPass *createPatmosPacketizer(PatmosTargetMachine &tm);
+  FunctionPass *createPatmosBundleSanitizer(PatmosTargetMachine &tm);
   ModulePass *createPatmosModuleExportPass(PatmosTargetMachine &TM,
                                            std::string& Filename,
                                            std::string& BitcodeFilename,
                                            ArrayRef<std::string> Roots);
-=======
-  FunctionPass *createPatmosExportPass(PatmosTargetMachine &tm,
-                                       std::string& filename);
-  FunctionPass *createPatmosPacketizer(PatmosTargetMachine &tm);
-  FunctionPass *createPatmosBundleSanitizer(PatmosTargetMachine &tm);
-  ModulePass   *createPatmosModuleExportPass(PatmosTargetMachine &tm,
-                                       std::string& filename,
-                                       ArrayRef<std::string> roots);
-
->>>>>>> e575430f
   ModulePass *createPatmosCallGraphBuilder();
   ModulePass *createPatmosStackCacheAnalysis(const PatmosTargetMachine &tm);
 } // end namespace llvm;
