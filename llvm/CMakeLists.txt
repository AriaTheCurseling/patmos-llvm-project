--- conflicted
+++ resolved
@@ -8,7 +8,7 @@
   set(LLVM_VERSION_MAJOR 12)
 endif()
 if(NOT DEFINED LLVM_VERSION_MINOR)
-  set(LLVM_VERSION_MINOR 1)
+  set(LLVM_VERSION_MINOR 0)
 endif()
 if(NOT DEFINED LLVM_VERSION_PATCH)
   set(LLVM_VERSION_PATCH 1)
@@ -771,10 +771,6 @@
 # LLVM_HAVE_TF_API, through llvm-config.h, so that a user of the LLVM library may
 # also leverage the dependency.
 set(TENSORFLOW_C_LIB_PATH "" CACHE PATH "Path to TensorFlow C library install")
-<<<<<<< HEAD
-=======
-
->>>>>>> 4adab430
 if (TENSORFLOW_C_LIB_PATH)
   find_library(tensorflow_c_api tensorflow PATHS ${TENSORFLOW_C_LIB_PATH}/lib NO_DEFAULT_PATH REQUIRED)
   set(LLVM_HAVE_TF_API "ON" CACHE BOOL "Full Tensorflow API available")
